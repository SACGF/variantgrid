import json
import logging
import os
import re
from collections import defaultdict
from datetime import datetime, timedelta
from typing import List

from Bio import Entrez
from Bio.Data.IUPACData import protein_letters_1to3
from django.conf import settings
from django.contrib.auth.models import User
from django.core.exceptions import PermissionDenied
from django.db import models, transaction
from django.db.models.deletion import PROTECT, CASCADE, SET_NULL
from django.db.models.signals import pre_delete
from django.dispatch.dispatcher import receiver
from django.utils import timezone
from django.utils.timesince import timesince
from django.utils.timezone import localtime
from django_extensions.db.models import TimeStampedModel
from lazy import lazy

from annotation.external_search_terms import get_variant_search_terms, get_variant_pubmed_search_terms
from annotation.models.damage_enums import Polyphen2Prediction, FATHMMPrediction, MutationTasterPrediction, \
    SIFTPrediction, PathogenicityImpact, MutationAssessorPrediction
from annotation.models.models_enums import HumanProteinAtlasAbundance, AnnotationStatus, CitationSource, \
    TranscriptStatus, GenomicStrand, ClinGenClassification, VariantClass, ColumnAnnotationCategory, VEPPlugin, \
    VEPCustom, ClinVarReviewStatus, VEPSkippedReason
from annotation.models.models_mim_hpo import MIMMorbid, HPOSynonym, MIMMorbidAlias
from annotation.ontology import OntologyMixin
from genes.models import GeneSymbol, Gene, TranscriptVersion, Transcript, GeneAnnotationRelease
from genes.models_enums import AnnotationConsortium
from library.django_utils import object_is_referenced
from library.django_utils.django_partition import RelatedModelsPartitionModel
from library.utils import invert_dict
from patients.models_enums import GnomADPopulation
from snpdb.models import GenomeBuild, Variant, VariantGridColumn, Q, VCF
from snpdb.models.models_enums import ImportStatus


class MIMGene(models.Model):
    mim_morbid = models.ForeignKey(MIMMorbid, on_delete=CASCADE)
    gene = models.ForeignKey(Gene, on_delete=CASCADE)

    class Meta:
        unique_together = ("mim_morbid", "gene")

    def __str__(self):
        return f"{self.mim_morbid}: {self.gene}"


class SubVersionPartition(RelatedModelsPartitionModel):
    RECORDS_FK_FIELD_TO_THIS_MODEL = "version_id"
    PARTITION_LABEL_TEXT = "version"
    created = models.DateTimeField(auto_now_add=True)  # Inserted into DB
    annotation_date = models.DateTimeField(auto_now_add=True)  # Date of annotation (what we sort by)

    class Meta:
        abstract = True

    def save(self, **kwargs):
        created = not self.pk
        super().save(**kwargs)
        if created:
            genome_build = getattr(self, "genome_build", None)
            AnnotationVersion.new_sub_version(genome_build)

    def __str__(self):
        date_str = self.annotation_date.strftime("%d %B %Y")
        return f"v{self.pk}. ({date_str})"


class ClinVarVersion(SubVersionPartition):
    RECORDS_BASE_TABLE_NAMES = ["annotation_clinvar"]
    filename = models.TextField()
    md5_hash = models.CharField(max_length=32)
    genome_build = models.ForeignKey(GenomeBuild, on_delete=CASCADE)

    @staticmethod
    def get_annotation_date_from_filename(filename):
        # file looks like: clinvar_20160302.vcf.gz
        base_name = os.path.basename(filename)
        # Allow a bit of lee-way as may want to call it eg clinvar_20190708_grch37.vcf.gz
        CLINVAR_PATTERN = r"^clinvar_(\d{8}).*\.vcf"
        if m := re.match(CLINVAR_PATTERN, base_name):
            date_time = m.group(1)
            annotation_date = datetime.strptime(date_time, "%Y%m%d")
            return annotation_date
        msg = f"File name '{base_name}' didn't match pattern {CLINVAR_PATTERN}"
        raise ValueError(msg)


@receiver(pre_delete, sender=ClinVarVersion)
def clinvar_version_pre_delete_handler(sender, instance, **kwargs):
    instance.delete_related_objects()


class ClinVar(models.Model):
    ALLELE_ORIGIN = {0: 'unknown',
                     1: 'germline',
                     2: 'somatic',
                     4: 'inherited',
                     8: 'paternal',
                     16: 'maternal',
                     32: 'de-novo',
                     64: 'biparental',
                     128: 'uniparental',
                     256: 'not-tested',
                     512: 'tested-inconclusive',
                     1073741824: 'other'}

    SUSPECT_REASON_CODES = {0: 'unspecified',
                            1: 'Paralog',
                            2: 'byEST',
                            4: 'oldAlign',
                            8: 'Para_EST',
                            16: '1kg_failed',
                            1024: 'other'}

    version = models.ForeignKey(ClinVarVersion, on_delete=CASCADE)
    variant = models.ForeignKey(Variant, on_delete=CASCADE)
    clinvar_variation_id = models.IntegerField()
    clinvar_allele_id = models.IntegerField()
    clinvar_preferred_disease_name = models.TextField(null=True, blank=True)
    clinvar_disease_database_name = models.TextField(null=True, blank=True)
    clinvar_review_status = models.CharField(max_length=1, choices=ClinVarReviewStatus.CHOICES)
    clinical_significance = models.TextField(null=True, blank=True)  # Multiple values of above
    highest_pathogenicity = models.IntegerField(default=0)  # Highest of clinical_significance
    clinvar_clinical_sources = models.TextField(null=True, blank=True)
    clinvar_origin = models.IntegerField(default=0)
    clinvar_suspect_reason_code = models.IntegerField(default=0)
    drug_response = models.BooleanField(default=False)

    @property
    def stars(self):
        return ClinVarReviewStatus.STARS[self.clinvar_review_status]

    def get_origin_display(self):
        return ClinVar.ALLELE_ORIGIN.get(self.clinvar_origin)

    def get_suspect_reason_code_display(self):
        return ClinVar.SUSPECT_REASON_CODES.get(self.clinvar_suspect_reason_code)

    def get_citations(self):
        cvc_qs = ClinVarCitation.objects.filter(clinvar_variation_id=self.clinvar_variation_id,
                                                clinvar_allele_id=self.clinvar_allele_id)
        return Citation.objects.filter(clinvarcitation__in=cvc_qs)

    def __str__(self):
        return f"ClinVar: variant: {self.variant}, path: {self.highest_pathogenicity}"


class ClinVarCitationsCollection(models.Model):
    pass


class Citation(models.Model):
    citation_source = models.CharField(max_length=1, choices=CitationSource.CHOICES)
    citation_id = models.TextField()

    class Meta:
        unique_together = ("citation_source", "citation_id")

    def unique_code(self):
        return f"{self.citation_source}_{self.citation_id}"

    def __str__(self):
        citation_source = self.get_citation_source_display()
        return f"{self.citation_id} ({citation_source})"

    def ref_id(self):
        citation_source = self.get_citation_source_display()
        return f"{citation_source}:{self.citation_id}"

    @staticmethod
    def citations_from_text(text):
        """ returns a list of (unsaved) Citation objects from text """
        citation_source_codes = dict({k.lower(): v for k, v in CitationSource.CODES.items()})
        regex_pattern = r"(%s):\s*(\d+)" % '|'.join(citation_source_codes)
        pattern = re.compile(regex_pattern, flags=re.IGNORECASE)  # @UndefinedVariable

        citations_list = []
        if text:
            # Find all PUBMED
            for m in pattern.finditer(text):
                citation_source_string = m.group(1)
                citation_id = m.group(2)

                citation_source = citation_source_codes.get(citation_source_string.lower())
                if citation_source:
                    citation, _ = Citation.objects.get_or_create(citation_source=citation_source,
                                                                 citation_id=citation_id)
                    citations_list.append(citation)

        return citations_list


class ClinVarCitation(models.Model):
    clinvar_citations_collection = models.ForeignKey(ClinVarCitationsCollection, on_delete=CASCADE)
    clinvar_variation_id = models.IntegerField()
    clinvar_allele_id = models.IntegerField()
    citation = models.ForeignKey(Citation, null=True, on_delete=CASCADE)


class CitationException(Exception):
    pass


class CachedCitation(TimeStampedModel):
    citation = models.OneToOneField(Citation, null=True, on_delete=CASCADE)
    json_string = models.TextField()
    has_error = models.BooleanField(blank=True, null=False, default=False)

    def get_record_or_fail(self):
        if self.has_error:
            raise CitationException(self.json_string)
        return self.get_record()

    def get_record(self):
        """ You can cache this by setting _record """
        record = getattr(self, "_record", None)
        if not record:
            record = json.loads(self.json_string)
            self._record = record
        return record


class EnsemblGeneAnnotationVersion(SubVersionPartition):
    RECORDS_BASE_TABLE_NAMES = ["annotation_ensemblgeneannotation"]
    filename = models.TextField()
    md5_hash = models.CharField(max_length=32)
    ensembl_version = models.IntegerField()
    genome_build = models.ForeignKey(GenomeBuild, on_delete=CASCADE)


@receiver(pre_delete, sender=EnsemblGeneAnnotationVersion)
def ensembl_gene_annotation_version_pre_delete_handler(sender, instance, **kwargs):
    instance.delete_related_objects()


class EnsemblGeneAnnotation(models.Model):
    """ Populated from SACGF Gene Level Annotation (Frank Feng) """
    version = models.ForeignKey(EnsemblGeneAnnotationVersion, on_delete=CASCADE)
    gene = models.ForeignKey(Gene, on_delete=CASCADE)
    hgnc_symbol = models.TextField(null=True)
    external_gene_name = models.TextField(null=True)
    hgnc_symbol_lower = models.TextField(null=True)
    hgnc_name = models.TextField(null=True)
    synonyms = models.TextField(null=True)
    previous_symbols = models.TextField(null=True)
    hgnc_chromosome = models.TextField(null=True)
    gene_family_tag = models.TextField(null=True)
    gene_family_description = models.TextField(null=True)
    hgnc_id = models.TextField(null=True)
    entrez_gene_id = models.IntegerField(null=True)
    uniprot_id = models.TextField(null=True)
    ucsc_id = models.TextField(null=True)
    omim_id = models.TextField(null=True)  # Can have multiple (comma sep)
    enzyme_ids = models.TextField(null=True)
    ccds_ids = models.TextField(null=True)
    rgd_id = models.TextField(null=True)
    mgi_id = models.TextField(null=True)
    rvis_percentile = models.TextField(null=True)
    refseq_gene_summary = models.TextField(null=True)
    function_from_uniprotkb = models.TextField(null=True)
    pathway_from_uniprotkb = models.TextField(null=True)
    tissue_specificity_from_uniprotkb = models.TextField(null=True)
    phenotypes_from_ensembl = models.TextField(null=True)
    omim_phenotypes = models.TextField(null=True)
    gene_biotype = models.TextField(null=True)
    status = models.CharField(max_length=1, choices=TranscriptStatus.CHOICES, null=True)
    chromosome_name = models.TextField(null=True)
    start_position = models.IntegerField(null=True)
    end_position = models.IntegerField(null=True)
    band = models.TextField(null=True)
    strand = models.CharField(max_length=1, choices=GenomicStrand.CHOICES, null=True)
    percentage_gc_content = models.FloatField(null=True)
    transcript_count = models.IntegerField(null=True)
    in_cancer_gene_census = models.BooleanField(null=True)

    class Meta:
        unique_together = ("version", "gene")

    @staticmethod
    def latest_qs():
        latest_version = EnsemblGeneAnnotationVersion.objects.order_by("pk").last()
        return EnsemblGeneAnnotation.objects.filter(version=latest_version)

    @staticmethod
    def get_for_symbol(genome_build: GenomeBuild, gene_symbol: GeneSymbol):
        annotation_version = AnnotationVersion.latest(genome_build)
        ega_qs = annotation_version.get_ensembl_gene_annotation()
        ENSEMBL_ANNOTATION = [
            Q(hgnc_symbol=gene_symbol),
            Q(gene__in=gene_symbol.get_genes().filter(annotation_consortium=AnnotationConsortium.ENSEMBL)),
        ]
        gene_annotation = None
        for q in ENSEMBL_ANNOTATION:
            if gene_annotation := ega_qs.filter(q).first():
                break
        return gene_annotation


class HumanProteinAtlasAnnotationVersion(SubVersionPartition):
    RECORDS_BASE_TABLE_NAMES = ["annotation_humanproteinatlasannotation"]
    filename = models.TextField()
    md5_hash = models.CharField(max_length=32)
    hpa_version = models.FloatField()


@receiver(pre_delete, sender=HumanProteinAtlasAnnotationVersion)
def human_protein_annotation_version_pre_delete_handler(sender, instance, **kwargs):
    instance.delete_related_objects()


class HumanProteinAtlasTissueSample(models.Model):
    name = models.TextField()

    def __str__(self):
        return self.name


class HumanProteinAtlasAnnotation(models.Model):
    version = models.ForeignKey(HumanProteinAtlasAnnotationVersion, on_delete=CASCADE)
    gene = models.ForeignKey(Gene, on_delete=CASCADE)  # Always Ensembl
    tissue_sample = models.ForeignKey(HumanProteinAtlasTissueSample, on_delete=CASCADE)
    abundance = models.CharField(max_length=1, choices=HumanProteinAtlasAbundance.CHOICES)


class ColumnVEPField(models.Model):
    """ For VariantAnnotation/Transcript columns derived from VEP fields """
    column = models.TextField(unique=True)
    variant_grid_column = models.OneToOneField(VariantGridColumn, null=True, on_delete=SET_NULL)
    category = models.CharField(max_length=1, choices=ColumnAnnotationCategory.CHOICES)
    source_field = models.TextField(null=True)  # @see use vep_info_field
    source_field_processing_description = models.TextField(null=True)
    vep_plugin = models.CharField(max_length=1, choices=VEPPlugin.CHOICES, null=True)
    vep_custom = models.CharField(max_length=1, choices=VEPCustom.CHOICES, null=True)
    source_field_has_custom_prefix = models.BooleanField(default=False)

    @property
    def vep_info_field(self):
        """ For VCFs, be sure to set source_field_has_custom_prefix=True
            Annotating with a VCF (short name = TopMed) brings in the DB column as "TopMed" and
            prefixes INFO fields, eg 'TOPMED' => TopMed_TOPMED.
            We need to adjust for this in BulkVEPVCFAnnotationInserter """

        vif = self.source_field
        if self.source_field_has_custom_prefix:
            vif = self.get_vep_custom_display() + "_" + vif
        return vif

    @staticmethod
    def get_source_fields(**columnvepfield_kwargs):
        qs = ColumnVEPField.objects.filter(**columnvepfield_kwargs).distinct("source_field")
        return list(qs.values_list("source_field", flat=True).order_by("source_field"))


class VariantAnnotationVersion(SubVersionPartition):
    REPRESENTATIVE_TRANSCRIPT_ANNOTATION = "annotation_variantannotation"
    TRANSCRIPT_ANNOTATION = "annotation_varianttranscriptannotation"
    VARIANT_GENE_OVERLAP = "annotation_variantgeneoverlap"
    RECORDS_BASE_TABLE_NAMES = [REPRESENTATIVE_TRANSCRIPT_ANNOTATION, TRANSCRIPT_ANNOTATION, VARIANT_GENE_OVERLAP]

    genome_build = models.ForeignKey(GenomeBuild, on_delete=CASCADE)
    annotation_consortium = models.CharField(max_length=1, choices=AnnotationConsortium.CHOICES)
    # GeneAnnotationRelease - imported GTF we can use to get gene/transcript versions that match VEP
    gene_annotation_release = models.ForeignKey(GeneAnnotationRelease, null=True, on_delete=CASCADE)
    last_checked_date = models.DateTimeField(null=True)

    vep = models.IntegerField()
    ensembl = models.TextField()
    # can be eg: ensembl=97.378db18 ensembl-variation=97.26a059c ensembl-io=97.dc917e1 ensembl-funcgen=97.24f4d3c
    ensembl_funcgen = models.TextField()
    ensembl_variation = models.TextField()
    ensembl_io = models.TextField()
    thousand_genomes = models.TextField()
    cosmic = models.IntegerField()
    hgmd = models.TextField()
    assembly = models.TextField()
    dbsnp = models.IntegerField()
    gencode = models.TextField()
    genebuild = models.TextField()
    gnomad = models.TextField()
    refseq = models.TextField(blank=True)
    regbuild = models.TextField()
    sift = models.TextField()
    dbnsfp = models.TextField()

    def get_annotation_status_info_for_variant(self, variant):
        """ returns (annotation_status_display, time_since_last_modified) """
        qs = self.annotationrangelock_set.filter(min_variant__pk__gte=variant.pk,
                                                 max_variant__pk__lte=variant.pk)
        annotation_range_lock = qs.order_by("pk").last()
        annotation_status_display = "No annotation"
        time_since_last_modified = "n/a"
        if annotation_range_lock:
            try:
                annotation_run = annotation_range_lock.annotationrun
                annotation_status_display = annotation_run.get_status_display()
                time_since_last_modified = timesince(annotation_run.modified)
            except AnnotationRun.DoesNotExist:
                pass
        return annotation_status_display, time_since_last_modified

    @staticmethod
    def latest(genome_build):
        return VariantAnnotationVersion.objects.filter(genome_build=genome_build).order_by("annotation_date").last()

    def get_any_annotation_version(self):
        """ Often you don't care what annotation version you use, only that variant annotation version is this one """
        return self.annotationversion_set.last()

    def __str__(self):
        super_str = super().__str__()
        return f"{super_str} VEP: {self.vep}/{self.get_annotation_consortium_display()}/{self.genome_build.name}"


@receiver(pre_delete, sender=VariantAnnotationVersion)
def variant_annotation_version_pre_delete_handler(sender, instance, **kwargs):
    instance.delete_related_objects()


class VCFAnnotationStats(models.Model):
    """ This is produced in calculate_sample_stats """
    vcf = models.ForeignKey(VCF, on_delete=CASCADE)
    variant_annotation_version = models.ForeignKey(VariantAnnotationVersion, on_delete=CASCADE)
    vep_skipped_count = models.IntegerField()

    class Meta:
        unique_together = ('vcf', 'variant_annotation_version')


class AnnotationRangeLock(models.Model):
    version = models.ForeignKey(VariantAnnotationVersion, on_delete=CASCADE)
    min_variant = models.ForeignKey(Variant, related_name='min_variant', on_delete=PROTECT)
    max_variant = models.ForeignKey(Variant, related_name='max_variant', on_delete=PROTECT)
    count = models.IntegerField(null=True)

    def __str__(self):
        min_v = self.min_variant_id
        max_v = self.max_variant_id
        return f"AnnotationRangeLock: (v. {self.version}) {min_v} - {max_v}"


class AnnotationRun(TimeStampedModel):
    status = models.CharField(max_length=1, choices=AnnotationStatus.CHOICES, default=AnnotationStatus.CREATED)
    annotation_range_lock = models.OneToOneField(AnnotationRangeLock, null=True, on_delete=CASCADE)
    # task_id is used as a lock to prevent multiple Celery jobs from executing same job
    task_id = models.CharField(max_length=36, null=True)
    dump_start = models.DateTimeField(null=True)
    dump_end = models.DateTimeField(null=True)
    annotation_start = models.DateTimeField(null=True)
    annotation_end = models.DateTimeField(null=True)
    upload_start = models.DateTimeField(null=True)
    upload_end = models.DateTimeField(null=True)
    upload_attempts = models.IntegerField(default=0)

    pipeline_command = models.TextField(null=True)
    pipeline_stdout = models.TextField(null=True)
    pipeline_stderr = models.TextField(null=True)
    error_exception = models.TextField(null=True)
    vep_skipped_count = models.IntegerField(null=True)
    vep_warnings = models.TextField(null=True)
    vcf_dump_filename = models.TextField(null=True)
    vcf_annotated_filename = models.TextField(null=True)
    annotated_count = models.IntegerField(null=True)
    celery_task_logs = models.JSONField(null=False, default=dict)  # Key=task_id, so we keep logs from multiple runs

    @property
    def variant_annotation_version(self):
        return self.annotation_range_lock.version

    def save(self, **kwargs):
        self.status = self.get_status()
        super().save(**kwargs)

    def get_status(self):
        status = AnnotationStatus.CREATED
        if self.error_exception:
            status = AnnotationStatus.ERROR
        else:
            if self.dump_start:
                status = AnnotationStatus.DUMP_STARTED
            if self.dump_end:
                status = AnnotationStatus.DUMP_COMPLETED
            if self.annotation_start:
                status = AnnotationStatus.ANNOTATION_STARTED
            if self.annotation_end:
                status = AnnotationStatus.ANNOTATION_COMPLETED
            if self.upload_start:
                status = AnnotationStatus.UPLOAD_STARTED
            if self.upload_end:
                status = AnnotationStatus.FINISHED
        return status

    @property
    def annotation_consortium(self):
        return self.annotation_range_lock.version.annotation_consortium

    @property
    def genome_build(self):
        return self.annotation_range_lock.version.genome_build

    def delete_related_objects(self):
        from annotation.annotation_version_querysets import get_queryset_for_annotation_version

        annotation_version = self.variant_annotation_version.get_any_annotation_version()
        for klass in [VariantAnnotation, VariantTranscriptAnnotation, VariantGeneOverlap]:
            qs = get_queryset_for_annotation_version(klass, annotation_version)
            qs.filter(annotation_run=self).delete()

    def delete(self, using=None, keep_parents=False):
        self.delete_related_objects()
        super().delete(using=using, keep_parents=keep_parents)

    def set_task_log(self, key, value):
        assert self.task_id is not None
        task_log = self.celery_task_logs.get(self.task_id, {})
        task_log[key] = value

    def __str__(self):
        return f"AnnotationRun: {localtime(self.modified)} ({self.status})"


class AbstractVariantAnnotation(models.Model):
    """ Common fields between VariantAnnotation and VariantTranscriptAnnotation
        These fields are PER-TRANSCRIPT """
    version = models.ForeignKey(VariantAnnotationVersion, on_delete=CASCADE)
    variant = models.ForeignKey(Variant, on_delete=CASCADE)
    annotation_run = models.ForeignKey(AnnotationRun, on_delete=CASCADE)

    # gene/transcript are set by VEP and don't have a version.
    # can be set when up/downstream of gene (in which case HGVS_C and thus transcript_version will be null)
    gene = models.ForeignKey(Gene, null=True, on_delete=CASCADE)
    transcript = models.ForeignKey(Transcript, null=True, on_delete=CASCADE)
    # Linked from HGVS transcript (to get version) @see BulkVEPVCFAnnotationInserter.get_transcript_version_id
    transcript_version = models.ForeignKey(TranscriptVersion, null=True, on_delete=CASCADE)

    # VEP Fields
    # The best way to see how these map to VEP fields is via the annotation details page
    amino_acids = models.TextField(null=True, blank=True)
    cadd_phred = models.FloatField(null=True, blank=True)
    cadd_raw = models.FloatField(null=True, blank=True)
    canonical = models.BooleanField(null=True, blank=True)
    codons = models.TextField(null=True, blank=True)
    consequence = models.TextField(null=True, blank=True)
    dbsnp_rs_id = models.TextField(null=True, blank=True)
    distance = models.IntegerField(null=True, blank=True)
    domains = models.TextField(null=True, blank=True)
    ensembl_protein = models.TextField(null=True, blank=True)
    exon = models.TextField(null=True, blank=True)
    fathmm_pred = models.TextField(null=True, blank=True)
    fathmm_pred_most_damaging = models.CharField(max_length=1, choices=FATHMMPrediction.CHOICES, null=True, blank=True)
    flags = models.TextField(null=True, blank=True)
    gene_text = models.TextField(null=True, blank=True)
    gerp_pp_rs = models.FloatField(null=True, blank=True)
    grantham = models.IntegerField(null=True, blank=True)
    hgnc_id = models.IntegerField(null=True, blank=True)
    hgvs_c = models.TextField(null=True, blank=True)
    hgvs_p = models.TextField(null=True, blank=True)
    impact = models.CharField(max_length=1, choices=PathogenicityImpact.CHOICES, null=True, blank=True)
    interpro_domain = models.TextField(null=True, blank=True)
    intron = models.TextField(null=True, blank=True)
    loftool = models.FloatField(null=True, blank=True)
    maxentscan_alt = models.FloatField(null=True, blank=True)
    maxentscan_diff = models.FloatField(null=True, blank=True)
    maxentscan_ref = models.FloatField(null=True, blank=True)
    maxentscan_percent_diff_ref = models.FloatField(null=True, blank=True)
    mutation_assessor_pred = models.TextField(null=True, blank=True)
    mutation_assessor_pred_most_damaging = models.CharField(max_length=1, choices=MutationAssessorPrediction.CHOICES, null=True, blank=True)
    mutation_taster_pred = models.TextField(null=True, blank=True)
    mutation_taster_pred_most_damaging = models.CharField(max_length=1, choices=MutationTasterPrediction.CHOICES, null=True, blank=True)
    # Summary of most_damaging fields for faster DamageNode queries
    predictions_num_pathogenic = models.IntegerField(default=0)
    predictions_num_benign = models.IntegerField(default=0)
    # Not all builds have all phylop/phastcons
    phylop_30_way_mammalian = models.FloatField(null=True, blank=True)
    phylop_46_way_mammalian = models.FloatField(null=True, blank=True)
    phylop_100_way_vertebrate = models.FloatField(null=True, blank=True)
    phastcons_30_way_mammalian = models.FloatField(null=True, blank=True)
    phastcons_46_way_mammalian = models.FloatField(null=True, blank=True)
    phastcons_100_way_vertebrate = models.FloatField(null=True, blank=True)
    polyphen2_hvar_pred = models.TextField(null=True, blank=True)
    polyphen2_hvar_pred_most_damaging = models.CharField(max_length=1, choices=Polyphen2Prediction.CHOICES, null=True, blank=True)
    pubmed = models.TextField(null=True, blank=True)
    # protein_position = text as it can be eg indel: "22-23" or splicing: "?-10" or "10-?"
    protein_position = models.TextField(null=True, blank=True)
    revel_score = models.FloatField(null=True, blank=True)
    sift = models.CharField(max_length=1, choices=SIFTPrediction.CHOICES, null=True, blank=True)
    splice_region = models.TextField(null=True, blank=True)
    swissprot = models.TextField(null=True, blank=True)
    symbol = models.TextField(null=True, blank=True)
    symbol_source = models.TextField(null=True, blank=True)
    trembl = models.TextField(null=True, blank=True)
    uniparc = models.TextField(null=True, blank=True)

    class Meta:
        abstract = True

    @property
    def transcript_accession(self):
        """ Get transcript_id (with version if possible) """
        if self.transcript_version:
            return self.transcript_version.accession
        if self.transcript:
            return self.transcript.identifier
        return None

    @lazy
    def flagged_pathogenicity(self):
        PATHOGENICITY_FIELDS = {
            "fathmm_pred_most_damaging": FATHMMPrediction,
            "mutation_assessor_pred_most_damaging": MutationAssessorPrediction,
            "mutation_taster_pred_most_damaging": MutationTasterPrediction,
            "polyphen2_hvar_pred_most_damaging": Polyphen2Prediction,
            "sift": SIFTPrediction,
        }

        fp = {}
        for f, klass in PATHOGENICITY_FIELDS.items():
            level = getattr(self, f)
            fp[f] = klass.is_level_flagged(level)
        return fp

    @staticmethod
    def get_domains_components(domains):
        domain_dict = defaultdict(list)
        for d in domains.split("&"):
            key, *values = d.split(":")
            for v in values:
                domain_dict[key].append(v)
        return domain_dict

    @staticmethod
    def amino_acid_3_to_1(protein_string: str) -> str:
        """ p.Ala2351Thr -> p.A2351T

            We can't use pyhgvs.HGVSName(hgvs_string) as pyhgvs gives:
            InvalidHGVSName: Invalid HGVS protein allele "His1753_Lys1780del"
        """
        aa_3_to_1 = invert_dict(protein_letters_1to3)
        aa_3_regex_or = "|".join(aa_3_to_1)

        protein_aa1 = protein_string
        for aa3 in re.findall(f"({aa_3_regex_or})", protein_string):
            protein_aa1 = protein_aa1.replace(aa3, aa_3_to_1[aa3])
        return protein_aa1

    @staticmethod
    def protein_position_to_int(protein_position: str) -> int:
        """ VEP protein position can be:
            185, 185-187, ?-187, 185-? Takes 1st integer it finds """

        for i in protein_position.split("-"):
            try:
                return int(i)
            except ValueError:
                pass  # Skip "?"
        raise ValueError(f"Unable to handle protein_position={protein_position}")


class VariantAnnotation(AbstractVariantAnnotation):
    """ This is the "representative transcript" chosen (1 per variant/annotation version) """
    GENE_COLUMN = "variantannotation__gene"

    # Population frequency
    af_1kg = models.FloatField(null=True, blank=True)
    af_uk10k = models.FloatField(null=True, blank=True)
    gnomad_af = models.FloatField(null=True, blank=True)
    gnomad_hom_alt = models.IntegerField(null=True, blank=True)
    gnomad_afr_af = models.FloatField(null=True, blank=True)
    gnomad_amr_af = models.FloatField(null=True, blank=True)
    gnomad_asj_af = models.FloatField(null=True, blank=True)
    gnomad_eas_af = models.FloatField(null=True, blank=True)
    gnomad_fin_af = models.FloatField(null=True, blank=True)
    gnomad_nfe_af = models.FloatField(null=True, blank=True)
    gnomad_oth_af = models.FloatField(null=True, blank=True)
    gnomad_sas_af = models.FloatField(null=True, blank=True)
    gnomad_popmax_af = models.FloatField(null=True, blank=True)
    topmed_af = models.FloatField(null=True, blank=True)
    gnomad_filtered = models.BooleanField(null=True, blank=True)
    gnomad_popmax = models.CharField(max_length=3, choices=GnomADPopulation.CHOICES, null=True, blank=True)

    # From https://www.ncbi.nlm.nih.gov/pmc/articles/PMC4267638/
    # "optimum cutoff value identified in the ROC analysis (0.6)"
    DBSCSNV_CUTOFF = 0.6
    dbscsnv_ada_score = models.FloatField(null=True, blank=True)
    dbscsnv_rf_score = models.FloatField(null=True, blank=True)
    cosmic_id = models.TextField(null=True, blank=True)  # COSV - Genomic Mutation ID
    cosmic_legacy_id = models.TextField(null=True, blank=True)  # COSM
    cosmic_count = models.IntegerField(null=True, blank=True)
    # Mastermind Cited Variants Reference. @see https://www.genomenon.com/cvr/
    mastermind_count_1_cdna = models.IntegerField(null=True, blank=True)
    mastermind_count_2_cdna_prot = models.IntegerField(null=True, blank=True)
    mastermind_count_3_aa_change = models.IntegerField(null=True, blank=True)
    mastermind_mmid3 = models.TextField(null=True, blank=True)  # gene:key for mastermind_count_3_aa_change
    # SpliceAI - @see https://pubmed.ncbi.nlm.nih.gov/30661751/
    # This has so many columns, perhaps a highest score and summary col of "AG: -5, AL: 35, DG: -5, DL: 17"
    SPLICEAI_CUTOFF = 0.5  # 0.2 = high recal, 0.5 = recommended, 0.8 = high precision
    spliceai_pred_dp_ag = models.IntegerField(null=True, blank=True)
    spliceai_pred_dp_al = models.IntegerField(null=True, blank=True)
    spliceai_pred_dp_dg = models.IntegerField(null=True, blank=True)
    spliceai_pred_dp_dl = models.IntegerField(null=True, blank=True)
    spliceai_pred_ds_ag = models.FloatField(null=True, blank=True)
    spliceai_pred_ds_al = models.FloatField(null=True, blank=True)
    spliceai_pred_ds_dg = models.FloatField(null=True, blank=True)
    spliceai_pred_ds_dl = models.FloatField(null=True, blank=True)
    repeat_masker = models.TextField(null=True, blank=True)
    overlapping_symbols = models.TextField(null=True, blank=True)

    somatic = models.BooleanField(null=True, blank=True)
    variant_class = models.CharField(max_length=2, choices=VariantClass.CHOICES, null=True, blank=True)
    vep_skipped_reason = models.CharField(max_length=1, choices=VEPSkippedReason.CHOICES, null=True, blank=True)

    GNOMAD_FIELDS = {
        GnomADPopulation.AFRICAN_AFRICAN_AMERICAN: 'gnomad_afr_af',
        GnomADPopulation.LATINO: 'gnomad_amr_af',
        GnomADPopulation.ASHKENAZI_JEWISH: 'gnomad_asj_af',
        GnomADPopulation.EAST_ASIAN: 'gnomad_eas_af',
        GnomADPopulation.FINNISH: 'gnomad_fin_af',
        GnomADPopulation.NON_FINNISH_EUROPEAN: 'gnomad_nfe_af',
        GnomADPopulation.OTHER: 'gnomad_oth_af',
        GnomADPopulation.SOUTH_ASIAN: 'gnomad_sas_af',
    }

    MASTERMIND_FIELDS = {
        "mastermind_count_1_cdna": "cDNA",
        "mastermind_count_2_cdna_prot": "cDNA/Prot",
        "mastermind_count_3_aa_change": "AA change",
        "mastermind_mmid3": "MMID3",
    }

    SPLICEAI_DS_DP = {
        "AG": ("spliceai_pred_ds_ag", "spliceai_pred_dp_ag"),
        "AL": ("spliceai_pred_ds_al", "spliceai_pred_dp_al"),
        "DG": ("spliceai_pred_ds_dg", "spliceai_pred_dp_dg"),
        "DL": ("spliceai_pred_ds_dl", "spliceai_pred_dp_dl"),
    }

    @property
    def gnomad_variant(self):
        """ If you have gnomAD frequency - returns variant formatted as per 1-169519049-T-C """
        if self.gnomad_af is not None:
            v = self.variant
            return f"{v.locus.chrom}-{v.locus.position}-{v.locus.ref}-{v.alt}"
        return None

    @property
    def mastermind_url(self):
        return self.get_mastermind_url(self.mastermind_mmid3)

    @staticmethod
    def get_mastermind_url(mastermind_mmid3):
        if mastermind_mmid3:
            return f"https://mastermind.genomenon.com/detail?mutation={mastermind_mmid3}"
        return None

    def has_spliceai(self):
        return any((self.spliceai_pred_ds_ag, self.spliceai_pred_ds_al,
                    self.spliceai_pred_ds_dg, self.spliceai_pred_ds_dl))

    @staticmethod
    def get_gnomad_population_field(population):
        return VariantAnnotation.GNOMAD_FIELDS.get(population)

    @lazy
    def transcript_annotation(self) -> List['VariantTranscriptAnnotation']:
        return self.variant.varianttranscriptannotation_set.filter(version=self.version)

    def get_search_terms(self):
        return get_variant_search_terms(self.transcript_annotation)

    def get_pubmed_search_terms(self):
        return get_variant_pubmed_search_terms(self.transcript_annotation)

    def __str__(self):
        return f"{self.variant}: {self.version}"

    class Meta:
        unique_together = ("version", "variant")


class VariantTranscriptAnnotation(AbstractVariantAnnotation):
    """ This is ALL transcript predictions for a variant (>=1 per variant) """

    class Meta:
        unique_together = ("version", "variant", "transcript_version")

    @staticmethod
    def get_overlapping_genes_q(gene_ids_qs) -> Q:
        """ Returns Q object where any transcript for a variant matches gene in genes
            Variants can overlap with multiple genes, and the VariantAnnotation (ie "pick" or representative annotation)
            may not be the one in the gene list. Thus we have to check everything that was in transcript annotation too
        """

        vto = VariantGeneOverlap.objects.filter(gene__in=gene_ids_qs)
        # Use pk__in so we don't return multiple records per variant
        return Q(pk__in=vto.values_list("variant_id", flat=True))


class VariantGeneOverlap(models.Model):
    """ Created for every gene that overlaps a variant (per annotation version)
        Allows efficient gene list queries (10% larger than variant annotation) while handling multiple transcripts """
    version = models.ForeignKey(VariantAnnotationVersion, on_delete=CASCADE)
    annotation_run = models.ForeignKey(AnnotationRun, on_delete=CASCADE)
    variant = models.ForeignKey(Variant, on_delete=CASCADE)
    gene = models.ForeignKey(Gene, on_delete=CASCADE)

    class Meta:
        unique_together = ('version', 'variant', 'annotation_run', 'gene')


class ManualVariantEntryCollection(models.Model):
    genome_build = models.ForeignKey(GenomeBuild, on_delete=CASCADE)
    user = models.ForeignKey(User, on_delete=CASCADE)
    created = models.DateTimeField(auto_now_add=True)
    import_status = models.CharField(max_length=1, choices=ImportStatus.CHOICES, default=ImportStatus.CREATED)
    celery_task = models.CharField(max_length=36, null=True)

    @staticmethod
    def get_for_user(user, mvec_id):
        mvec = ManualVariantEntryCollection.objects.get(pk=mvec_id)
        if not (user.is_staff or user == mvec.user):
            msg = f"User {user} doesn't have permission to access mvec_id={mvec_id}"
            raise PermissionDenied(msg)
        return mvec

    def __str__(self):
        status = self.get_import_status_display()
        if self.import_status == ImportStatus.IMPORTING:
            status += f", task: {self.celery_task}"

        count = self.manualvariantentry_set.count()
        return f"{self.pk}: {count} manual entries ({status})"


class ManualVariantEntry(models.Model):
    manual_variant_entry_collection = models.ForeignKey(ManualVariantEntryCollection, on_delete=CASCADE)
    line_number = models.IntegerField()
    entry_text = models.TextField()
    error_message = models.TextField(blank=True, null=True)  # Set if any error...
    @property
    def unique_created_variants(self):
        return self.createdmanualvariant_set.distinct('variant_id').all()


class CreatedManualVariant(models.Model):
    manual_variant_entry = models.ForeignKey(ManualVariantEntry, on_delete=CASCADE)
    variant = models.ForeignKey(Variant, on_delete=CASCADE)


class InvalidAnnotationVersionError(Exception):
    pass


# Use this as a way to keep all the versions together.
# We re-use this, if nobody has referenced it - as you may eg update
# variant/gene/clinvar annotations every 6 months etc and no point having so many sub-versions
class AnnotationVersion(models.Model):
    SUB_ANNOTATIONS = ['variant_annotation_version', 'ensembl_gene_annotation_version', 'clinvar_version',
                       'human_protein_atlas_version']

    annotation_date = models.DateTimeField(auto_now=True)
    genome_build = models.ForeignKey(GenomeBuild, on_delete=CASCADE)
    variant_annotation_version = models.ForeignKey(VariantAnnotationVersion, null=True, on_delete=PROTECT)
    ensembl_gene_annotation_version = models.ForeignKey(EnsemblGeneAnnotationVersion, null=True, on_delete=PROTECT)
    clinvar_version = models.ForeignKey(ClinVarVersion, null=True, on_delete=PROTECT)
    human_protein_atlas_version = models.ForeignKey(HumanProteinAtlasAnnotationVersion, null=True, on_delete=PROTECT)

    def get_sub_annotation_versions(self):
        sub_annotation_versions = []
        for field in self.SUB_ANNOTATIONS:
            annotation_version = getattr(self, field)
            if annotation_version:
                sub_annotation_versions.append(annotation_version)
        return sub_annotation_versions

    def get_partition_names(self):
        partitions_names = {}
        for sub_version in self.get_sub_annotation_versions():
            for base_table_name in sub_version.RECORDS_BASE_TABLE_NAMES:
                partitions_names[base_table_name] = sub_version.get_partition_table(base_table_name=base_table_name)
        return partitions_names

    def sql_partition_transformer(self, sql):
        """ Modifies SQL generated by QuerySet
             @see library.django_utils.django_queryset_sql_transformer.get_queryset_with_transformer_hook  """

        for annotation_version in self.get_sub_annotation_versions():
            sql = annotation_version.sql_partition_transformer(sql)
        return sql

    def validate(self):
        missing_sub_annotations = []
        for field in self.SUB_ANNOTATIONS:
            sub_annotation = getattr(self, field)
            if sub_annotation is None:
                missing_sub_annotations.append(field)
        if missing_sub_annotations:
            missing = ", ".join([str(s) for s in missing_sub_annotations])
            raise InvalidAnnotationVersionError(f"AnnotationVersion: {self} missing sub annotations: {missing}")

    @staticmethod
    def latest(genome_build: GenomeBuild, validate=True):
        av: AnnotationVersion = AnnotationVersion.objects.filter(genome_build=genome_build).order_by("annotation_date").last()
        if validate:
            if av is None:
                raise AnnotationVersion.DoesNotExist(f"Warning: GenomeBuild {genome_build} has no annotation version!")
            av.validate()
        return av

    @staticmethod
    @transaction.atomic
    def new_sub_version(sub_version_genome_build):
        logging.info("new_sub_version genome_build=%s", sub_version_genome_build)

        def latest(klass):
            return klass.objects.order_by('annotation_date').last()

        def latest_for_build(klass, genome_build):
            qs = klass.objects.filter(genome_build=genome_build)
            return qs.order_by('annotation_date').last()

        if sub_version_genome_build:
            builds = [sub_version_genome_build]  # Just this one
        else:
            builds = GenomeBuild.builds_with_annotation()

        for genome_build in builds:
            kwargs = {
                "genome_build": genome_build,
                "variant_annotation_version": latest_for_build(VariantAnnotationVersion, genome_build),
                "ensembl_gene_annotation_version": latest_for_build(EnsemblGeneAnnotationVersion, genome_build),
                "clinvar_version": latest_for_build(ClinVarVersion, genome_build),
                "human_protein_atlas_version": latest(HumanProteinAtlasAnnotationVersion)
            }

            # There is a slight race condition here between is_referenced and saving the object, but
            # You've shut the server down to upgrade the annotations, right? Right??
            last_annotation_version = AnnotationVersion.latest(genome_build, validate=False)
            if last_annotation_version is None or object_is_referenced(last_annotation_version):
                av, created = AnnotationVersion.objects.get_or_create(**kwargs)
                if not created:
                    logging.warning(
                        "new_sub_version() found existing AnnotationVersion, probably shouldn't have been called?")
                else:
                    logging.info("Created new AnnotationVersion %s", av.pk)
            else:
                logging.info("Nothing referencing last annotation version, so overwrite")
                av = AnnotationVersion(**kwargs)
                av.pk = last_annotation_version.pk
                av.save()

                logging.info("Annotation (%s) hasn't been referenced by anything, upgrading it.", av)

    def get_variant_annotation(self):
        return VariantAnnotation.objects.filter(version=self.variant_annotation_version)

    def get_ensembl_gene_annotation(self):
        return EnsemblGeneAnnotation.objects.filter(version=self.ensembl_gene_annotation_version)

    def get_clinvar(self):
        return ClinVar.objects.filter(version=self.clinvar_version)

    def get_human_protein_atlas_annotation(self):
        return HumanProteinAtlasAnnotation.objects.filter(version=self.human_protein_atlas_version)

    @property
    def long_description(self):
        sub_versions = [f"Variant: {self.variant_annotation_version}",
                        f"Gene: {self.ensembl_gene_annotation_version}",
                        f"ClinVar: {self.clinvar_version}",
                        f"HPA: {self.human_protein_atlas_version}"]
        sub_versions_str = ", ".join(sub_versions)
        return f"{self}. {sub_versions_str}"

    def __str__(self):
        return f"{self.pk} ({self.annotation_date.date()})"


class MonarchDiseaseOntology(models.Model, OntologyMixin):
    # PK = Mondo ID
    PREFIX = "MONDO:"
    name = models.TextField()
    definition = models.TextField(null=True)

    # TODO: Mappings to all the other ontologies
    # phenotype_mim = models.ForeignKey(MIMMorbid, on_delete=CASCADE)
    # note the existance of MonarchDiseaseOntologyMIMMorbid though not sure a dedicated table is the best method

<<<<<<< HEAD
    @classmethod
    def expected_length(cls) -> int:
        return 7
=======
    @staticmethod
    def mondo_id_as_int(mondo_text) -> int:
        if isinstance(mondo_text, int):
            return mondo_text
        # MONDO:0005045 -> 0005045
        return int(mondo_text.split(":")[1])
>>>>>>> e3b2e65c

    @property
    def url(self) -> str:
        # FIXME redundant to dbregex but don't want to reference that from this file
        return f"https://ontology.dev.data.humancellatlas.org/ontologies/mondo/terms?iri=http%3A%2F%2Fpurl.obolibrary.org%2Fobo%2FMONDO_{self.padded_id}"


class MonarchDiseaseOntologyGeneRelationship(models.Model):
    mondo = models.ForeignKey(MonarchDiseaseOntology, on_delete=CASCADE)
    relationship = models.TextField()
    gene_symbol = models.ForeignKey(GeneSymbol, on_delete=CASCADE)

    class Meta:
        unique_together = ('mondo', 'relationship', 'gene_symbol')


class MonarchDiseaseOntologyMIMMorbid(models.Model):
    mondo = models.ForeignKey(MonarchDiseaseOntology, on_delete=CASCADE)
    relationship = models.TextField()
    omim_id = models.IntegerField()  # could also link this to MIMMorbid records, but that gets out of date

    class Meta:
        unique_together = ('mondo', 'relationship', 'omim_id')


class CachedWebResource(TimeStampedModel):
    """ These are annotations that can populate themselves via the web

        * Can be manually updated via button kicking off annotation.views.load_cached_web_resource
        * List of names each system uses is in settings
        * Creation of one with name triggers signals which apps can configure to listen to / run populators
    """
    name = models.TextField(primary_key=True)
    description = models.TextField(blank=True)
    import_status = models.CharField(max_length=1, choices=ImportStatus.CHOICES, default=ImportStatus.CREATED)

    @staticmethod
    def named_handler_factory(name, celery_task_class):
        def handler(sender, instance, **kwargs):
            created = kwargs.get("created")

            if created and instance.name == name:
                task_signature = celery_task_class.si(instance.pk)
                task_signature.apply_async()

        return handler


class GeneDiseaseCurator(models.Model):
    name = models.TextField(primary_key=True)
    css_class = models.TextField(blank=True)
    user = models.ForeignKey(User, null=True, on_delete=SET_NULL)
    cached_web_resource = models.ForeignKey(CachedWebResource, null=True, on_delete=CASCADE)  # If from web


class DiseaseValidity(models.Model):
    gene_disease_curator = models.ForeignKey(GeneDiseaseCurator, on_delete=CASCADE)
    text_phenotype = models.TextField(blank=True)
    sop = models.TextField(blank=True)  # ClinGen Gene Clinical Validity SOP
    mondo = models.ForeignKey(MonarchDiseaseOntology, null=True, on_delete=SET_NULL)
    hpo_synonym = models.ForeignKey(HPOSynonym, null=True, on_delete=SET_NULL)
    mim_morbid_alias = models.ForeignKey(MIMMorbidAlias, null=True, on_delete=SET_NULL)
    classification = models.CharField(max_length=1, choices=ClinGenClassification.CHOICES)
    date = models.DateField(null=True)
    validity_summary_url = models.TextField()


# Because there can be multiple Ensembl Genes for a symbol, link those via a FK
class GeneDiseaseValidity(models.Model):
    gene_symbol = models.ForeignKey(GeneSymbol, on_delete=CASCADE)
    disease_validity = models.ForeignKey(DiseaseValidity, on_delete=CASCADE)


class GeneSymbolCitation(models.Model):
    gene_symbol = models.ForeignKey(GeneSymbol, on_delete=CASCADE)
    citation = models.ForeignKey(Citation, on_delete=CASCADE)

    class Meta:
        unique_together = ('gene_symbol', 'citation')


class GeneSymbolPubMedCount(TimeStampedModel):
    gene_symbol = models.OneToOneField(GeneSymbol, on_delete=CASCADE)
    count = models.IntegerField()

    @staticmethod
    def get_for_gene_symbol(gene_symbol_id):
        max_days = settings.ANNOTATION_PUBMED_GENE_SYMBOL_COUNT_CACHE_DAYS
        latest_time = timezone.now() - timedelta(days=max_days)
        try:
            return GeneSymbolPubMedCount.objects.get(gene_symbol_id=gene_symbol_id,
                                                     modified__gte=latest_time)
        except GeneSymbolPubMedCount.DoesNotExist:
            pass

        h = Entrez.esearch(db="pubmed", term=gene_symbol_id, rettype='count')
        record = Entrez.read(h)
        count = record["Count"]
        return GeneSymbolPubMedCount.objects.get_or_create(gene_symbol_id=gene_symbol_id,
                                                           defaults={"count": count})[0]

    def __str__(self):
        return f"{self.gene_symbol_id}: {self.count}"


class GeneDiseaseValidityEvidence(models.Model):
    gene_disease = models.ForeignKey(GeneDiseaseValidity, on_delete=CASCADE)
    citation = models.ForeignKey(Citation, null=True, on_delete=CASCADE)


class MutationalSignatureInfo(models.Model):
    signature_id = models.IntegerField(primary_key=True)
    cancer_types = models.TextField()
    proposed_aetiology = models.TextField()
    additional_mutational_features = models.TextField()
    comments = models.TextField()<|MERGE_RESOLUTION|>--- conflicted
+++ resolved
@@ -990,18 +990,9 @@
     # phenotype_mim = models.ForeignKey(MIMMorbid, on_delete=CASCADE)
     # note the existance of MonarchDiseaseOntologyMIMMorbid though not sure a dedicated table is the best method
 
-<<<<<<< HEAD
     @classmethod
     def expected_length(cls) -> int:
         return 7
-=======
-    @staticmethod
-    def mondo_id_as_int(mondo_text) -> int:
-        if isinstance(mondo_text, int):
-            return mondo_text
-        # MONDO:0005045 -> 0005045
-        return int(mondo_text.split(":")[1])
->>>>>>> e3b2e65c
 
     @property
     def url(self) -> str:
