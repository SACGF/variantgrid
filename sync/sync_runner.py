--- conflicted
+++ resolved
@@ -3,7 +3,6 @@
 from datetime import datetime
 from functools import cached_property
 from typing import Optional, Callable, Dict, List
-
 from library.oauth import ServerAuth
 from library.utils import parse_http_header_date
 from sync.models import SyncStatus
@@ -111,8 +110,4 @@
         if factory_requirements.matches(sync_destination):
             return factory_requirements.factory()
 
-<<<<<<< HEAD
-    raise ValueError(f"No SyncRunner is configured for the config of {sync_destination}")
-=======
     raise ValueError(f"None of the {len(_sync_runner_registry)} SyncRunners is configured for the config of {sync_destination}: ({json.dumps(sync_destination.config)})")
->>>>>>> f7bc7bee
