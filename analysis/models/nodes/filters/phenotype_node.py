--- conflicted
+++ resolved
@@ -1,11 +1,7 @@
-<<<<<<< HEAD
 import logging
 import operator
 from functools import reduce
-from typing import Optional, Tuple, List
-=======
-from typing import Optional, Set
->>>>>>> afc70564
+from typing import Optional, Set, Tuple, List
 
 from django.db import models
 from django.db.models.deletion import SET_NULL, CASCADE
@@ -14,6 +10,7 @@
 
 from analysis.models.nodes.analysis_node import AnalysisNode
 from annotation.models import VariantTranscriptAnnotation, OntologyTerm
+from genes.models import GeneSymbol
 from ontology.models import OntologySnake
 from patients.models import Patient
 from snpdb.models import Contig
@@ -89,14 +86,14 @@
             ontology_term_ids = self.phenotypenodeontologyterm_set.values_list("ontology_term", flat=True)
         return ontology_term_ids
 
-    def _get_genes(self):
+    def get_gene_qs(self):
         gene_symbols_qs = self.get_gene_symbols_qs()
-        qs = self.analysis.gene_annotation_release.genes_for_symbols(gene_symbols_qs)
-        return list(qs)
+        return self.analysis.gene_annotation_release.genes_for_symbols(gene_symbols_qs)
 
     def _get_node_q(self) -> Optional[Q]:
         qs_filters = []
-        qs_filters.append(VariantTranscriptAnnotation.get_overlapping_genes_q(self._get_genes()))
+        gene_qs = self.get_gene_qs()
+        qs_filters.append(VariantTranscriptAnnotation.get_overlapping_genes_q(gene_qs))
 
         text_phenotypes = (self.text_phenotype or '').split()
         if text_phenotypes:
@@ -131,17 +128,12 @@
 
     def _get_method_summary(self):
         if self.modifies_parents():
-<<<<<<< HEAD
             method_list = self._short_and_long_descriptions[1]
 
             genes_symbols_qs = GeneSymbol.objects.filter(geneversion__gene__in=self.get_gene_qs()).distinct()
             genes_symbols = ', '.join(genes_symbols_qs.order_by("pk").values_list("pk", flat=True))
             method_list.append(f"Filtering to genes: {genes_symbols}")
             method_summary = "".join([f"<p>{s}</p>" for s in method_list])
-=======
-            genes_symbols = ','.join(self.get_gene_symbols_qs().values_list("pk", flat=True))
-            method_summary = f"Filtering to {genes_symbols} genes"
->>>>>>> afc70564
         else:
             method_summary = 'No filters applied as no human_phenotype_ontology selected.'
 
