import json
import operator
import re
from collections import defaultdict
from dataclasses import dataclass
from functools import reduce
from typing import Optional, Dict, Any

from django.conf import settings
from django.contrib import messages
from django.contrib.auth.models import User
from django.db import connection
from django.db.models import Q
from django.forms import model_to_dict
from django.shortcuts import get_object_or_404, render, redirect
from django.urls import reverse
from django.views.decorators.http import require_POST

from analysis.models import VariantTag
from analysis.serializers import VariantTagSerializer
from annotation.models import AnnotationRun, AnnotationVersion, ClassificationModification, Classification, ClinVar, \
    VariantAnnotationVersion, VariantAnnotation
from annotation.transcripts_annotation_selections import VariantTranscriptSelections
from classification.models.classification_import_run import ClassificationImportRun
from classification.views.exports import ClassificationExportFormatter2CSV
from classification.views.exports.classification_export_filter import ClassificationFilter
from classification.views.exports.classification_export_formatter2_csv import FormatDetailsCSV
from eventlog.models import create_event
from genes.hgvs import HGVSMatcher
from genes.models import CanonicalTranscriptCollection, GeneSymbol
from library.django_utils import require_superuser, highest_pk, get_field_counts
from library.enums.log_level import LogLevel
from library.git import Git
from library.guardian_utils import admin_bot
from library.log_utils import report_exc_info, log_traceback, report_message, slack_bot_username
from pathtests.models import cases_for_user
from patients.models import ExternalPK, Clinician
from seqauto.models import VCFFromSequencingRun, get_20x_gene_coverage
from seqauto.seqauto_stats import get_sample_enrichment_kits_df
from snpdb.clingen_allele import link_allele_to_existing_variants
from snpdb.forms import TagForm
from snpdb.genome_build_manager import GenomeBuildManager
from snpdb.liftover import create_liftover_pipelines
from snpdb.models import Variant, Sample, VCF, get_igv_data, Allele, AlleleMergeLog, \
    AlleleConversionTool, ImportSource, AlleleOrigin, VariantAlleleSource
from snpdb.models.models_genome import GenomeBuild
from snpdb.models.models_user_settings import UserSettings
from snpdb.serializers import VariantAlleleSerializer
from snpdb.variant_sample_information import VariantSampleInformation
from upload.upload_stats import get_vcf_variant_upload_stats
from variantgrid.celery import app
from variantgrid.tasks.server_monitoring_tasks import get_disk_messages
from variantopedia import forms
from variantopedia.interesting_nearby import get_nearby_qs, get_method_summaries, get_nearby_summaries
from variantopedia.search import search_data, SearchResults
from variantopedia.server_status import get_dashboard_notices
from variantopedia.tasks.server_status_tasks import notify_server_status_now


def variants(request):
    context = {}
    return render(request, "variantopedia/variants.html", context)


def get_total_counts(user: User) -> Dict[str, int]:
    return {
        "classifications_shared": Classification.dashboard_total_shared_classifications(),
        "classifications_unshared": Classification.dashboard_total_unshared_classifications()
    }


def strip_celery_from_keys(celery_state):
    worker_status = {}
    if celery_state:
        for worker_string, data in celery_state.items():
            m = re.match(".*@(.*?)$", worker_string)
            if m:
                worker = m.group(1)
                worker_status[worker] = data
    return worker_status


def dashboard(request):
    if Clinician.user_is_clinician(request.user):
        return redirect('clinician_login')

    sample_enrichment_kits_df = None
    latest_sequencing_vcfs = []
    if settings.SEQAUTO_ENABLED:
        NUM_SEQUENCING_PROJECTS = 5
        qs = VCFFromSequencingRun.objects.all().order_by("-sequencing_run__name")
        latest_sequencing_vcfs = qs[:NUM_SEQUENCING_PROJECTS]
        sample_enrichment_kits_df = get_sample_enrichment_kits_df()

    user_has_cases = cases_for_user(request.user).exists()

    context = {'git': Git(settings.BASE_DIR),
               'user_has_cases': user_has_cases,
               'sample_enrichment_kits_df': sample_enrichment_kits_df,
               "latest_sequencing_vcfs": latest_sequencing_vcfs}
    return render(request, "variantopedia/dashboard.html", context)


@require_superuser
def server_status(request):
    if request.method == "POST":
        action = request.POST.get('action')
        if action == 'Test Slack':
            notify_server_status_now()
            messages.add_message(request, level=messages.INFO, message="Slack should have been sent the health check.")
        elif action == 'Test Rollbar':
            report_message("Testing Rollbar", level='error')
            messages.add_message(request, level=messages.INFO, message="Rollbar should have been sent an error.")
        elif action == 'Test Message Branding':
            messages.success(request, "Success message")
            messages.info(request, "Info message")
            messages.warning(request, "Warning message")
            messages.error(request, "Error message")

        elif action == 'kill-pid':
            pid = int(request.POST.get('pid'))
            with connection.cursor() as cursor:
                cursor.execute("SELECT pg_terminate_backend(%s)", [pid])
                terminated = cursor.fetchone()[0]
                messages.add_message(request, level=messages.INFO, message=f"Query {pid} Terminated = {terminated}")
        else:
            print(f"Unrecognised action {action}")

        # return redirect(reverse('server_status'))

        # TODO should redirect to read-only version of the page

    celery_workers = {}
    if settings.CELERY_ENABLED:
        # This relies on the services being started with the "-n worker_name" with a separate one for each service
        worker_names = settings.CELERY_WORKER_NAMES.copy()
        if settings.URLS_APP_REGISTER["analysis"]:
            worker_names.extend(settings.CELERY_ANALYSIS_WORKER_NAMES)
        if settings.SEQAUTO_ENABLED:
            worker_names.extend(settings.CELERY_SEQAUTO_WORKER_NAMES)

        i = app.control.inspect()
        pong = strip_celery_from_keys(i.ping())
        active = strip_celery_from_keys(i.active())
        scheduled = strip_celery_from_keys(i.scheduled())

        for worker in worker_names:
            data = pong.get(worker)
            ok = False
            if data:
                if data.get('ok') == 'pong':
                    status = 'ok'
                    ok = True
                else:
                    status = data
            else:
                status = 'ERROR - no workers found'

            celery_workers[worker] = {"status": status,
                                      "ok": ok,
                                      "active": len(active.get(worker, [])),
                                      "scheduled": len(scheduled.get(worker, []))}

    can_access_reference = True
    try:
        for genome_build in GenomeBuild.builds_with_annotation():
            _ = genome_build.reference_fasta  # Throws exception on error
    except (KeyError, FileNotFoundError):
        can_access_reference = False

    # Variant Annotation - incredibly quick check
    highest_variant_annotated = {}
    try:
        q = reduce(operator.and_, VariantAnnotation.VARIANT_ANNOTATION_Q)
        highest_variant = Variant.objects.filter(q).order_by("pk").last()
        genome_build = next(iter(highest_variant.genome_builds))  # Just pick one if spans multiple
        vav = VariantAnnotationVersion.latest(genome_build)
        annotated = highest_variant.variantannotation_set.filter(version=vav).exists()
        if annotated:
            highest_variant_annotated["status"] = "info"
            highest_variant_annotated["message"] = "OK"
        else:
            try:
                ar = AnnotationRun.objects.get(annotation_range_lock__version=vav,
                                               annotation_range_lock__min_variant__lte=highest_variant.pk,
                                               annotation_range_lock__max_variant__gte=highest_variant.pk)
                highest_variant_annotated["status"] = "warning"
                highest_variant_annotated["message"] = f"AnnotationRun: {ar}"
            except AnnotationRun.DoesNotExist:
                highest_variant_annotated["status"] = "danger"
                highest_variant_annotated["message"] = "Not annotated, no AnnotationRun!"
    except Exception as e:
        highest_variant_annotated["status"] = "danger"
        highest_variant_annotated["message"] = str(e)

    sample_enrichment_kits_df = None
    if settings.SEQAUTO_ENABLED:
        sample_enrichment_kits_df = get_sample_enrichment_kits_df()
    disk_messages = get_disk_messages(info_messages=True)
    disk_free = {"status": "info", "messages": []}
    for status, message in disk_messages:
        if status == "warning":
            disk_free["status"] = "warning"
        disk_free["messages"].append(message)

    total_counts = get_total_counts(request.user)

    context = {
        "celery_workers": celery_workers,
        "queries": long_running_sql(),
        "can_access_reference": can_access_reference,
        "disk_free": disk_free,
        "highest_variant_annotated": highest_variant_annotated,
        "sample_enrichment_kits_df": sample_enrichment_kits_df,
        "total_counts": total_counts,
    }
    return render(request, "variantopedia/server_status.html", context)


@require_superuser
def server_status_activity(request, days_ago: int):
    dashboard_notices = get_dashboard_notices(request.user, days_ago)
    return render(request, "variantopedia/server_status_activity_detail.html", {"dashboard_notices": dashboard_notices})


@require_superuser
def server_status_settings(request):
    slack_emoji = (settings.SLACK or {}).get('emoji') or ':dna:'
    slack_username = f"{slack_emoji} {slack_bot_username()}"

    return render(request, "variantopedia/server_status_settings_detail.html", {
        "settings": settings,
        "slack_bot_username": slack_username,
        "ongoing_imports": ClassificationImportRun.ongoing_imports()
    })


@dataclass
class RunningQuery:
    pid: int
    duration: Any  # is actually a Duration
    query: str
    state: str


def long_running_sql():
    seconds = 30
    with connection.cursor() as cursor:
        db_name = connection.settings_dict['NAME']
        cursor.execute(
            """
            SELECT
              pid,
              now() - pg_stat_activity.query_start AS duration,
              query,
              state
            FROM pg_stat_activity
            WHERE (now() - pg_stat_activity.query_start) > interval %s
            AND datname = %s
            ORDER BY now() - pg_stat_activity.query_start desc;
            """,
            [f"{seconds} seconds", db_name]
        )

        def to_obj(row) -> RunningQuery:
            return RunningQuery(
                pid=row[0],
                duration=row[1],
                query=row[2],
                state=row[3]
            )

        return [to_obj(result) for result in cursor.fetchall()]


def database_statistics(request):
    max_variant_id = highest_pk(Variant)
    num_vcfs = VCF.objects.count()
    num_samples = Sample.objects.count()

    vcf_variant_stats_df = get_vcf_variant_upload_stats()
    variant_stats = {}
    for col in ["cumulative_samples", "cumulative_variants", "percent_known"]:
        variant_stats[col] = vcf_variant_stats_df[col].tolist()

    context = {"max_variant_id": max_variant_id,
               "num_vcfs": num_vcfs,
               "num_samples": num_samples,
               "variant_stats": variant_stats}
    return render(request, "variantopedia/database_statistics_detail.html", context)


def view_variant(request, variant_id, genome_build_name=None):
    """ This is to open it with the normal menu around it (ie via search etc) """
    template = 'variantopedia/view_variant.html'

    variant = get_object_or_404(Variant, pk=variant_id)
    in_multiple_genome_builds = len(variant.genome_builds) > 1
    genome_build = None
    if genome_build_name:
        genome_build = GenomeBuild.get_name_or_alias(genome_build_name)
        if genome_build not in variant.genome_builds:
            raise ValueError(f"Variant {variant} not in '{genome_build}'")
    else:
        if in_multiple_genome_builds:
            user_settings = UserSettings.get_for_user(request.user)
            if user_settings.default_genome_build in variant.genome_builds:
                genome_build = user_settings.default_genome_build

    if genome_build is None:
        genome_build = next(iter(variant.genome_builds))

    GenomeBuildManager.set_current_genome_build(genome_build)

    igv_data = get_igv_data(request.user, genome_build=genome_build)
    extra_context = {"igv_data": igv_data,
                     "in_multiple_genome_builds": in_multiple_genome_builds,
                     "view_variant": True,
                     "edit_clinical_groupings": request.GET.get('edit_clinical_groupings') == 'True'}

    annotation_version = AnnotationVersion.latest(genome_build)
    return variant_details_annotation_version(request, variant_id, annotation_version.pk,
                                              template=template, extra_context=extra_context)


def view_variant_annotation_history(request, variant_id):
    variant = get_object_or_404(Variant, pk=variant_id)

    annotation_versions = []
    variant_annotation_by_version = {}
    for va in variant.variantannotation_set.order_by("version"):
        annotation_versions.append((va.version.pk, str(va.version)))

        va_dict = model_to_dict(va, exclude=["id", "variant_id"])
        variant_annotation_by_version[va.version.pk] = va_dict

    context = {"variant": variant,
               "annotation_versions": annotation_versions,
               "annotation_by_version": variant_annotation_by_version}
    return render(request, "variantopedia/view_variant_annotation_history.html", context)


def variant_tags(request, genome_build_name=None):
    genome_build = UserSettings.get_genome_build_or_default(request.user, genome_build_name)
    variant_tags_qs = VariantTag.objects.filter(analysis__genome_build=genome_build)
    tag_counts = sorted(get_field_counts(variant_tags_qs, "tag").items())
    context = {"genome_build": genome_build,
               "tag_counts": tag_counts}
    return render(request, 'variantopedia/variant_tags.html', context)


def search(request):
    search_string = None

    if request.GET.get('classify') is not None:
        form = forms.SearchAndClassifyForm(request.GET)
    else:
        form = forms.SearchForm(request.GET)

    user_settings = UserSettings.get_for_user(request.user)

    search_results: Optional[SearchResults] = None
    if form.is_valid() and form.cleaned_data['search']:
        search_string = form.cleaned_data['search']
        classify = form.cleaned_data.get('classify')
        try:
            search_results = search_data(request.user, search_string, classify)
            results, _search_types, _search_errors = search_results.non_debug_results, search_results.search_types, search_results.search_errors
            details = f"'{search_string}' calculated {len(results)} results."
            create_event(request.user, 'search', details=details)

            # don't auto load
            if preferred_result := search_results.single_preferred_result():
                return redirect(preferred_result.record)

            # Attempt to give hints on why nothing was found
            for search_error, genome_builds in search_results.search_errors.items():
                text = f"{search_error.search_type}: {search_error.error}"
                if genome_builds:
                    genome_builds_str = ", ".join(gb.name for gb in sorted(genome_builds))
                    text += f" ({genome_builds_str})"
                messages.add_message(request, messages.ERROR, text)

        except Exception as e:
            raise
            report_exc_info(extra_data={
                'search_string': search_string,
                'classify': classify
            })
            msg = f"An error occurred during search: {e}"
            messages.add_message(request, messages.ERROR, msg, extra_tags='save-message')

    epk_qs = ExternalPK.objects.values_list("external_type", flat=True)
    external_codes = list(sorted(epk_qs.distinct()))

    context = {"user_settings": user_settings,
               "form": form,
               "search": search_string,
               "search_results": search_results,
               "external_codes": external_codes,
               "variant_vcf_db_prefix": settings.VARIANT_VCF_DB_PREFIX,
               "search_summary": settings.SEARCH_SUMMARY}
    return render(request, "variantopedia/search.html", context)


def variant_wiki(request, genome_build_name=None):
    genome_build = UserSettings.get_genome_build_or_default(request.user, genome_build_name)
    context = {
        "genome_build": genome_build,
    }
    return render(request, "variantopedia/variant_wiki.html", context)


def view_allele_from_variant(request, variant_id):
    variant = get_object_or_404(Variant, pk=variant_id)
    allele = variant.allele
    if allele and settings.PREFER_ALLELE_LINKS:
        return redirect(reverse('view_allele', kwargs={"allele_id": allele.id}))
    return redirect(reverse('view_variant', kwargs={"variant_id": variant_id}))


def view_allele(request, allele_id:int):
    allele: Allele = get_object_or_404(Allele, pk=allele_id)
    link_allele_to_existing_variants(allele, AlleleConversionTool.CLINGEN_ALLELE_REGISTRY)

    latest_classifications = ClassificationModification.latest_for_user(
        user=request.user,
        allele=allele,
        published=True
    ).select_related('classification', 'classification__clinical_context', 'classification__lab', 'classification__lab__organization')

    allele_merge_log_qs = AlleleMergeLog.objects.filter(Q(old_allele=allele) | Q(new_allele=allele)).order_by("pk")
    context = {"allele": allele,
               "edit_clinical_groupings": request.GET.get('edit_clinical_groupings') == 'True',
               "allele_merge_log_qs": allele_merge_log_qs,
               "clingen_url": settings.CLINGEN_ALLELE_REGISTRY_DOMAIN,
               "classifications": latest_classifications,
               "annotated_builds": GenomeBuild.builds_with_annotation()}
    return render(request, "variantopedia/view_allele.html", context)


<<<<<<< HEAD
def export_classifications_allele(request, allele_id:int):
=======
def export_classifications_allele(request, pk: int):
>>>>>>> a2aa4b44
    """
    CSV export of what is currently filtered into the classification grid
    """
    allele = Allele.objects.get(pk=allele_id)
    return ClassificationExportFormatter2CSV(
        ClassificationFilter(
            user=request.user,
            genome_build=GenomeBuildManager.get_current_genome_build(),
            allele=pk,
            file_prefix=f"classifications_allele_{allele:CA}"
        ),
        FormatDetailsCSV()
    ).serve()


@require_POST
def create_variant_for_allele(request, allele_id, genome_build_name):
    """ Shortcut to create manual variant, but as a POST """
    allele = get_object_or_404(Allele, pk=allele_id)
    genome_build = GenomeBuild.get_name_or_alias(genome_build_name)
    non_liftover_origin = [AlleleOrigin.IMPORTED_TO_DATABASE, AlleleOrigin.IMPORTED_NORMALIZED]
    if variant_allele := allele.variantallele_set.filter(origin__in=non_liftover_origin).first():
        allele_source = VariantAlleleSource.objects.create(variant_allele=variant_allele)
        create_liftover_pipelines(admin_bot(), allele_source, ImportSource.WEB, variant_allele.genome_build, [genome_build])
    return redirect(allele)


def get_genes_canonical_transcripts(variant, annotation_version):
    """ returns dict of list of (enrichment kit description, original_transcript) """

    vav = annotation_version.variant_annotation_version
    vst_anno = variant.varianttranscriptannotation_set.filter(version=vav)
    default_canonical_transcript_collection = CanonicalTranscriptCollection.get_default()

    genes_canonical_transcripts = defaultdict(list)
    for gene_symbol in GeneSymbol.objects.filter(pk__in=vst_anno.values_list("symbol")):
        for ct in gene_symbol.canonicaltranscript_set.filter(collection__enrichmentkit__isnull=False):
            for enrichment_kit in ct.collection.enrichmentkit_set.order_by("name", "version"):
                description = str(enrichment_kit)
                if ct.collection == default_canonical_transcript_collection:
                    description += " (default)"
                genes_canonical_transcripts[gene_symbol].append((description, ct.original_transcript))

    return dict(genes_canonical_transcripts)


def variant_details_annotation_version(request, variant_id, annotation_version_id,
                                       template='variantopedia/variant_details.html',
                                       extra_context: dict = None):
    """ Main Variant Details page """
    variant = get_object_or_404(Variant, pk=variant_id)
    annotation_version = AnnotationVersion.objects.get(pk=annotation_version_id)
    genome_build = annotation_version.genome_build
    g_hgvs = HGVSMatcher(genome_build).variant_to_g_hgvs(variant)
    latest_annotation_version = AnnotationVersion.latest(genome_build)
    variant_annotation = None
    vts = None
    clinvar = None
    genes_canonical_transcripts = None
    num_clinvar_citations = 0
    clinvar_citations = None
    num_variant_annotation_versions = variant.variantannotation_set.count()

    latest_classifications = ClassificationModification.latest_for_user(
        user=request.user,
        variant=variant.equivalent_variants,
        published=True
    )

    if variant.can_have_annotation:
        try:
            vts = VariantTranscriptSelections(variant, genome_build, annotation_version)
            variant_annotation = vts.variant_annotation
            for w_msg in vts.warning_messages:
                messages.add_message(request, messages.WARNING, w_msg)

            for e_msg in vts.error_messages:
                messages.add_message(request, messages.ERROR, e_msg)

            genes_canonical_transcripts = get_genes_canonical_transcripts(variant, annotation_version)

            clinvar_qs = ClinVar.objects.filter(variant=variant, version=annotation_version.clinvar_version)
            try:
                clinvar = clinvar_qs.get()
            except ClinVar.MultipleObjectsReturned:
                # Report this - but carry on for the user
                details = f"Multiple ClinVar entries found for variant {variant.pk}"
                create_event(request.user, "duplicate_annotation", details, LogLevel.WARNING)
                clinvar = clinvar_qs.first()
            except ClinVar.DoesNotExist:
                pass

            if clinvar:
                clinvar_citations = [{'idx': c.citation_id, 'db': c.get_citation_source_display()} for c in clinvar.get_citations()]
                num_clinvar_citations = len(clinvar_citations)
        except:  # May not have been annotated?
            log_traceback()

    modified_normalised_variants = variant.modifiedimportedvariant_set.filter(old_variant__isnull=False)
    modified_normalised_variants = modified_normalised_variants.values_list("old_variant", flat=True).distinct()

    variant_allele_data = None
    # We don't really handle very rare case with having multiple VariantAlleles for a variant
    if variant_allele := variant.variantallele_set.filter(genome_build=genome_build).first():
        # If we require a ClinGen call (eg have Allele but no ClinGen, and settings say we can get it then don't
        # provide the data so we will do an async call)
        if not variant_allele.needs_clingen_call():
            variant_allele_data = VariantAlleleSerializer.data_with_link_data(variant_allele)

    variant_tags = []
    for vt in VariantTag.get_for_build(genome_build, variant_qs=variant.equivalent_variants):
        variant_tags.append(VariantTagSerializer(vt, context={"request": request}).data)

    context = {
        "ANNOTATION_PUBMED_SEARCH_TERMS_ENABLED": settings.ANNOTATION_PUBMED_SEARCH_TERMS_ENABLED,
        "annotation_version": annotation_version,
        "can_create_classification": Classification.can_create_via_web_form(request.user),
        "classifications": latest_classifications,
        "clinvar": clinvar,
        "genes_canonical_transcripts": genes_canonical_transcripts,
        "genome_build": genome_build,
        "g_hgvs": g_hgvs,
        "latest_annotation_version": latest_annotation_version,
        "modified_normalised_variants": modified_normalised_variants,
        "num_variant_annotation_versions": num_variant_annotation_versions,
        "num_clinvar_citations": num_clinvar_citations,
        "clinvar_citations": clinvar_citations,
        "show_annotation": settings.VARIANT_DETAILS_SHOW_ANNOTATION,
        "show_samples": settings.VARIANT_DETAILS_SHOW_SAMPLES,
        "tag_form": TagForm(),
        "variant": variant,
        "variant_allele": variant_allele_data,
        "variant_annotation": variant_annotation,
        "variant_tags": json.dumps(variant_tags),
        "vts": vts,
    }
    if extra_context:
        context.update(extra_context)
    return render(request, template, context)


def variant_sample_information(request, variant_id, genome_build_name):
    variant = get_object_or_404(Variant, pk=variant_id)
    genome_build = GenomeBuild.get_name_or_alias(genome_build_name)
    vsi = VariantSampleInformation(request.user, variant, genome_build)

    context = {
        "variant": variant,
        "vsi": vsi,
        "visible_rows": vsi.visible_rows,
        "has_samples_in_other_builds": Sample.objects.exclude(vcf__genome_build=genome_build).exists(),
    }
    return render(request, "variantopedia/variant_sample_information.html", context)


def gene_coverage(request, gene_symbol_id):
    gene_symbol = get_object_or_404(GeneSymbol, pk=gene_symbol_id)

    twenty_x_coverage_percent_counts = None
    if settings.SEQAUTO_ENABLED:
        twenty_x_coverage_percent_counts = []
        for min_coverage in [1, 50, 99, 100]:
            count = get_20x_gene_coverage(gene_symbol, min_coverage)
            twenty_x_coverage_percent_counts.append((min_coverage, count))

    context = {"gene_symbol": gene_symbol,
               "twenty_x_coverage_percent_counts": twenty_x_coverage_percent_counts}
    return render(request, "variantopedia/gene_coverage.html", context)


def nearby_variants_tab(request, variant_id, annotation_version_id):
    variant = get_object_or_404(Variant, pk=variant_id)
    annotation_version = get_object_or_404(AnnotationVersion, pk=annotation_version_id)
    distance: int = settings.VARIANT_DETAILS_NEARBY_RANGE
    context = {
        'variant': variant,
        "annotation_version": annotation_version,
        "distance": distance,
        "distance_str": str(distance)
    }
    context.update(get_nearby_summaries(request.user, variant, annotation_version, distance=distance))
    return render(request, "variantopedia/nearby_variants_tab.html", context)


def nearby_variants(request, variant_id, annotation_version_id):
    variant = get_object_or_404(Variant, pk=variant_id)
    annotation_version = AnnotationVersion.objects.get(pk=annotation_version_id)

    variant_annotation_version = annotation_version.variant_annotation_version
    variant_annotation = variant.variantannotation_set.filter(version=variant_annotation_version).first()
    context = {
        "method_summaries": get_method_summaries(variant, distance=settings.VARIANT_DETAILS_NEARBY_RANGE),
        "genome_build": annotation_version.genome_build,
        "variant": variant,
        "variant_annotation": variant_annotation
    }
    context.update(get_nearby_qs(variant, annotation_version))
    return render(request, "variantopedia/nearby_variants.html", context)<|MERGE_RESOLUTION|>--- conflicted
+++ resolved
@@ -439,11 +439,7 @@
     return render(request, "variantopedia/view_allele.html", context)
 
 
-<<<<<<< HEAD
 def export_classifications_allele(request, allele_id:int):
-=======
-def export_classifications_allele(request, pk: int):
->>>>>>> a2aa4b44
     """
     CSV export of what is currently filtered into the classification grid
     """
@@ -452,7 +448,7 @@
         ClassificationFilter(
             user=request.user,
             genome_build=GenomeBuildManager.get_current_genome_build(),
-            allele=pk,
+            allele=allele_id,
             file_prefix=f"classifications_allele_{allele:CA}"
         ),
         FormatDetailsCSV()
