--- conflicted
+++ resolved
@@ -1,19 +1,19 @@
 import itertools
-import logging
 import re
 from collections import defaultdict
 from itertools import zip_longest
+import logging
 from typing import Optional, List, Iterable, Union, Dict
 
 from django.conf import settings
 from django.contrib.auth.models import User
 from django.db.models import QuerySet
 from django.urls import reverse
+from pyhgvs import HGVSName, InvalidHGVSName
 
 from annotation.manual_variant_entry import check_can_create_variants, CreateManualVariantForbidden
 from classification.models import Classification, CreateNoClassificationForbidden
-from genes.hgvs import HGVSMatcher, HGVSException
-from genes.hgvs.hgvs_converter import HgvsMatchRefAllele
+from genes.hgvs import HGVSMatcher, HgvsMatchRefAllele
 from genes.models import MissingTranscript, MANE, TranscriptVersion, GeneSymbol
 from genes.models_enums import AnnotationConsortium
 from library.enums.log_level import LogLevel
@@ -51,14 +51,21 @@
         )
 
     @staticmethod
-    def classify_variant(variant: Variant, genome_build) -> Optional[PreviewData]:
-        kwargs = {"variant_id": variant.pk, "genome_build_name": genome_build.name}
-        name = "create_classification_for_variant"
+    def classify_variant(for_user: User, variant: Variant, transcript_id: str = None) -> Optional[PreviewData]:
+        kwargs = {"variant_id": variant.pk}
+        if transcript_id:
+            name = "create_classification_for_variant_and_transcript"
+            kwargs["transcript_id"] = transcript_id
+        else:
+            name = "create_classification_for_variant"
         internal_url = reverse(name, kwargs=kwargs)
-        parts = [str(variant)]
+        parts = []
+        if transcript_id:
+            parts.append(transcript_id)
+        parts.append(str(variant))
         return PreviewData(
             category="Variant",
-            identifier=" ".join(parts),
+            identifier=f" ".join(parts),
             icon="fa-solid fa-circle-plus",
             title="Click to classify variant",
             internal_url=internal_url,
@@ -292,7 +299,6 @@
 
 
 def _search_hgvs_using_gene_symbol(
-        hgvs_matcher: HGVSMatcher,
         gene_symbol: GeneSymbol,
         search_messages: List[SearchMessage],
         hgvs_string: str,
@@ -304,8 +310,7 @@
     # Group results + hgvs by result.record hashcode
     results_by_record: Dict[Variant, List[SearchResult]] = defaultdict(list)
     transcript_accessions_by_record: Dict[Variant, List] = defaultdict(list)
-    hgvs_variant = hgvs_matcher.create_hgvs_variant(hgvs_string)
-    hgvs_variant.gene = None
+    allele = HGVSName(hgvs_string).format(use_gene=False)
 
     transcript_versions = set()
     mane_transcripts = set()
@@ -334,8 +339,7 @@
 
     # TODO: Sort transcript_versions somehow
     for transcript_version in transcript_versions:
-        hgvs_variant.transcript = transcript_version.accession
-        transcript_hgvs = hgvs_variant.format()
+        transcript_hgvs = f"{transcript_version.accession}:{allele}"
         try:
             for result in _search_hgvs_variants_results_only(transcript_hgvs, user, genome_build, variant_qs):
                 if isinstance(result, SearchResult):
@@ -345,7 +349,7 @@
                         results_by_record[result.preview.obj].append(result)
                         tv_message = str(transcript_version.accession)
                         if transcript_version.accession in mane_transcripts:
-                            tv_message += " (MANE)"
+                            tv_message += f" (MANE)"
                         transcript_accessions_by_record[result.preview.obj].append(tv_message)
                     else:
                         # result is a ClassifyVariantHgvs or similar, yield it and only care about real variants for the rest
@@ -369,21 +373,12 @@
 
         unique_annotation_consortia = set()
         for r in results_for_record:
-            if r.annotation_consortia is not None:
-                unique_annotation_consortia.update(r.annotation_consortia)
-
+            unique_annotation_consortia.update(r.annotation_consortia)
+
+        messages = list(unique_messages.keys())
         # All weights should be the same, just take 1st
         have_results = True
-        search_messages = []
-        # This was throwing exception as we initialised SearchMessage(SearchMessage)
-        for m in list(unique_messages.keys()):
-            if isinstance(m, str):
-                search_messages.append(SearchMessage(m))
-            elif isinstance(m, SearchMessage):
-                search_messages.append(m)
-            else:
-                raise ValueError(f"Search Messages must be string or SearchMessage, was: {type(m)} = {m}")
-        yield SearchResult(preview=record.preview, messages=search_messages)
+        yield SearchResult(preview=record.preview, messages=[SearchMessage(m) for m in messages])
 
     if not have_results:
         # In some special cases, add in special messages for no result
@@ -423,13 +418,13 @@
     variant_tuple = None
     used_transcript_accession: Optional[str] = None
     kind = None
-    clean_hgvs_string, _ = hgvs_matcher.clean_hgvs(hgvs_string)
+    clean_hgvs_string, _ = HGVSMatcher.clean_hgvs(hgvs_string)
     if clean_hgvs_string != hgvs_string:
         # TODO add proper support for "cleaned" where a before and after value are presented
         yield SearchMessageOverall(f'Cleaned hgvs from \n"{hgvs_string}" to\n"{clean_hgvs_string}"', severity=LogLevel.INFO)
         hgvs_string = clean_hgvs_string
 
-    search_messages: List[SearchMessage] = []  # [SearchMessage(m) for m in hgvs_search_messages]
+    search_messages: List[SearchMessage] = [] #[SearchMessage(m) for m in hgvs_search_messages]
     reference_message: List[SearchMessage] = []
 
     try:
@@ -454,7 +449,7 @@
         try:
             if gene_symbol := hgvs_matcher.get_gene_symbol_if_no_transcript(hgvs_string):
                 has_results = False
-                for result in _search_hgvs_using_gene_symbol(hgvs_matcher, gene_symbol, search_messages,
+                for result in _search_hgvs_using_gene_symbol(gene_symbol, search_messages,
                                                              hgvs_string, user, genome_build, variant_qs):
                     if isinstance(result, SearchResult):
                         # don't count SearchMessageOverall as a result
@@ -463,7 +458,7 @@
                 if has_results:
                     return
 
-        except HGVSException:
+        except InvalidHGVSName:
             # might just not be a HGVS name at all
             pass
 
@@ -502,15 +497,15 @@
             if not reported:
                 search_messages.append(SearchMessage(f"Used transcript version \"{used_transcript_accession}\"", severity=LogLevel.INFO))
 
-        hgvs_variant = hgvs_matcher.create_hgvs_variant(hgvs_string)
+        hgvs_name = HGVSName(hgvs_string)
         # If these were in wrong order they have been switched now
-        if hgvs_variant.transcript and hgvs_variant.gene:
+        if hgvs_name.transcript and hgvs_name.gene:
             annotation_consortium = AnnotationConsortium.get_from_transcript_accession(used_transcript_accession)
             transcript_version = TranscriptVersion.get(used_transcript_accession, genome_build,
                                                        annotation_consortium=annotation_consortium)
             alias_symbol_strs = transcript_version.gene_version.gene_symbol.alias_meta.alias_symbol_strs
-            if hgvs_variant.gene.upper() not in [a.upper() for a in alias_symbol_strs]:
-                search_messages.append(SearchMessage(f"Symbol \"{hgvs_variant.gene}\" not associated with transcript "
+            if hgvs_name.gene.upper() not in [a.upper() for a in alias_symbol_strs]:
+                search_messages.append(SearchMessage(f"Symbol \"{hgvs_name.gene}\" not associated with transcript "
                                        f"{used_transcript_accession} (known symbols='{', '.join(alias_symbol_strs)}')"))
 
     # TODO: alter initial_score based on warning messages of alt not matching?
@@ -521,20 +516,16 @@
             results = get_results_from_variant_tuples(variant_qs, variant_tuple)
             variant = results.get()
             if classify:
+                transcript_id = hgvs_matcher.get_transcript_id(hgvs_string,
+                                                               transcript_version=False)
                 yield VariantExtra.classify_variant(
-<<<<<<< HEAD
-                    variant=variant,
-                    genome_build=genome_build
-=======
                     for_user=user,
                     transcript_id=transcript_id,
                     variant=variant
->>>>>>> fc72194d
                 ), search_messages + reference_message
             else:
-                is_genomic = kind == 'g'  # doesn't matter what the preferred genome build is (explicit contig version)
-                yield SearchResult(preview=variant.preview, messages=search_messages + reference_message,
-                                   ignore_genome_build_mismatch=is_genomic)
+                # if kind == 'g' then doesn't matter what the preferred genome build is
+                yield SearchResult(preview=variant.preview, messages=search_messages + reference_message, ignore_genome_build_mismatch=(kind == 'g'))
 
         except Variant.DoesNotExist:
             # variant_string = Variant.format_tuple(*variant_tuple)
