import collections
import logging
import re
<<<<<<< HEAD
from dataclasses import dataclass
=======
from functools import cached_property
>>>>>>> 3351a457
from typing import Optional, Pattern, Tuple, Iterable, Set, Union, Dict, Any

import django.dispatch
from django.conf import settings
from django.contrib.auth.models import User
from django.db import models, IntegrityError
from django.db.models import Value as V, QuerySet, F
from django.db.models.deletion import CASCADE, DO_NOTHING
from django.db.models.fields import TextField
from django.db.models.functions import Greatest
from django.db.models.functions.text import Concat
from django.db.models.query_utils import Q, FilteredRelation
from django.dispatch import receiver
from django.urls.base import reverse
from django_extensions.db.models import TimeStampedModel
from model_utils.managers import InheritanceManager

from flags.models import FlagCollection, flag_collection_extra_info_signal, FlagInfos
from flags.models.models import FlagsMixin, FlagTypeContext
from library.django_utils.django_partition import RelatedModelsPartitionModel
from library.genomics import format_chrom
from library.utils import md5sum_str, FormerTuple
from snpdb.models import Wiki
from snpdb.models.flag_types import allele_flag_types
from snpdb.models.models_clingen_allele import ClinGenAllele
from snpdb.models.models_enums import AlleleConversionTool, AlleleOrigin, ProcessingStatus
from snpdb.models.models_genome import Contig, GenomeBuild, GenomeBuildContig

LOCUS_PATTERN = re.compile(r"^([^:]+):(\d+)[,\s]*([GATC]+)$", re.IGNORECASE)
LOCUS_NO_REF_PATTERN = re.compile(r"^([^:]+):(\d+)$")
VARIANT_PATTERN = re.compile(r"^(MT|(?:chr)?(?:[XYM]|\d+)):(\d+)[,\s]*([GATC]+)>(=|[GATC]+)$", re.IGNORECASE)
# matches anything hgvs-like before any fixes
HGVS_UNCLEANED_PATTERN = re.compile(r"(^(N[MC]_|ENST)\d+.*:|[cnmg]\.|[^:]:[cnmg]).*\d+")

allele_validate_signal = django.dispatch.Signal()  # args: "allele"


class Allele(FlagsMixin, models.Model):
    """ Genome build independent - ie GRCh37 and GRCh38 variants for same change point to same allele
        This is generally done via ClinGen Allele Registry, but sometimes that can fail.
        Linked against Variant with VariantAllele below """

    clingen_allele = models.OneToOneField(ClinGenAllele, null=True, on_delete=CASCADE)

    def get_absolute_url(self):
        # will show allele if there is one, otherwise go to variant page
        return reverse('view_allele', kwargs={"allele_id": self.id})

    def flag_type_context(self) -> FlagTypeContext:
        return FlagTypeContext.objects.get(pk="allele")

    @property
    def metrics_logging_key(self):
        return "allele_id", self.pk

    @cached_property
    def clingen_error(self):
        error = None
        if va := self.variantallele_set.filter(error__isnull=False).first():
            error = va.error
        return error

    def variant_alleles(self):
        return self.variantallele_set.select_related('variant__locus', 'variant__locus__contig', 'variant__locus__ref', 'variant__alt').order_by("genome_build__name")

    @cached_property
    def grch37(self) -> Optional['Variant']:
        try:
            return self.variant_for_build(genome_build=GenomeBuild.grch37(), best_attempt=False)
        except ValueError:
            return None

    @cached_property
    def grch38(self) -> Optional['Variant']:
        try:
            return self.variant_for_build(genome_build=GenomeBuild.grch38(), best_attempt=False)
        except ValueError:
            return None

    @cached_property
    def variants(self):
        return Variant.objects.filter(pk__in=self.variant_alleles().values_list('variant', flat=True))

    def variant_for_build(self, genome_build: GenomeBuild, best_attempt=True) -> 'Variant':
        vas = self.variant_alleles()
        va = None
        if genome_build:
            va = vas.filter(genome_build=genome_build).first()
            if not va and not best_attempt:
                raise ValueError(f'Could not find a variant in allele {self.id} for build {genome_build}')
        if not va:
            va = vas.first()
        if va:
            return va.variant
        raise ValueError(f'Could not find any variants in allele {self.id}')

    def variant_for_build_optional(self, genome_build: GenomeBuild) -> Optional['Variant']:
        if va := self.variant_alleles().filter(genome_build=genome_build).first():
            return va.variant

    def get_liftover_tuple(self, genome_build: GenomeBuild) -> Tuple[AlleleConversionTool,
                                                                     Union[int, 'VariantCoordinate']]:
        """ Used by to write VCF coordinates during liftover. Can be slow (API call)
            If you know a VariantAllele exists for your build, use variant_for_build(genome_build).as_tuple() """

        from annotation.models import VariantAnnotationVersion
        from snpdb.models.models_dbsnp import DbSNP
        from genes.hgvs import get_hgvs_variant_tuple

        # Check if the other build shares existing contig
        genome_build_contigs = set(c.pk for c in genome_build.chrom_contig_mappings.values())
        for variant_allele in self.variantallele_set.all():
            if variant_allele.variant.locus.contig_id in genome_build_contigs:
                conversion_tool = AlleleConversionTool.SAME_CONTIG
                # Return variant_id so we can create it directly
                return conversion_tool, variant_allele.variant_id

        conversion_tool = None
        g_hgvs = None
        if self.clingen_allele:
            try:
                g_hgvs = self.clingen_allele.get_g_hgvs(genome_build)
                conversion_tool = AlleleConversionTool.CLINGEN_ALLELE_REGISTRY
            except ValueError:  # Various contig errors all subclass from this
                pass
        if g_hgvs is None:
            if settings.LIFTOVER_DBSNP_ENABLED:
                va = self.variantallele_set.all().first()
                if va is None:
                    raise ValueError("Allele contains no VariantAlleles at all! Cannot liftover")
                if dbsnp := DbSNP.get_for_variant(va.variant, VariantAnnotationVersion.latest(va.genome_build)):
                    g_hgvs = dbsnp.get_g_hgvs(genome_build, alt=va.variant.alt)
                    conversion_tool = AlleleConversionTool.DBSNP

        variant_tuple = None
        if g_hgvs:
            variant_tuple = get_hgvs_variant_tuple(g_hgvs, genome_build)

        return conversion_tool, variant_tuple

    def merge(self, allele_linking_tool, other_allele: "Allele") -> bool:
        """ Merge other_allele into this allele """

        if self == other_allele:
            raise ValueError(f"Attempt to merge {self} to itself!")

        can_merge = True
        merge_log_message = f"{other_allele} merge into {self}"
        other_clingen_allele = other_allele.clingen_allele
        if other_clingen_allele and self.clingen_allele:
            can_merge = False
            merge_log_message = f"Error performing {merge_log_message}: both have ClinGen Alleles!"

        AlleleMergeLog.objects.create(old_allele=other_allele,
                                      new_allele=self,
                                      allele_linking_tool=allele_linking_tool,
                                      success=can_merge,
                                      message=merge_log_message)

        if can_merge:
            if other_clingen_allele:
                # Move across ClinGen Allele (may not have been possible to retrieve in all builds, but at least one
                # links there, and can't have another, so it'll work)
                other_allele.clingen_allele = None
                other_allele.save()

                self.clingen_allele = other_clingen_allele
                self.save()

            if other_fc := other_allele.flag_collection:
                other_fc.flag_set.update(collection=self.flag_collection_safe)
                existing_fc_cc_names = self.flag_collection.clinicalcontext_set.values_list("name", flat=True)
                other_fc.clinicalcontext_set.exclude(name__in=existing_fc_cc_names).update(flag_collection=self.flag_collection)
                other_fc.classification_set.update(flag_collection=self.flag_collection)
            existing_allele_cc_names = self.clinicalcontext_set.values_list("name", flat=True)
            other_allele.clinicalcontext_set.exclude(name__in=existing_allele_cc_names).update(allele=self)
            for va in other_allele.variantallele_set.all():
                try:
                    va.allele = self
                    va.error = None  # clear any errors
                    va.allele_linking_tool = allele_linking_tool
                    va.save()
                except IntegrityError:
                    logging.warning("VariantAllele exists with allele/build/variant of %s/%s/%s - deleting this one",
                                    va.allele, va.genome_build, va.variant)
                    va.delete()

        return can_merge

    @property
    def build_names(self) -> str:
        return ", ".join(sorted(self.variantallele_set.values_list("genome_build__name", flat=True)))

    def __str__(self):
        name = f"Allele {self.pk}"
        if self.clingen_allele:
            name += f" ({self.clingen_allele})"
        return name

    def __format__(self, format_spec: str):
        if format_spec == 'CA' and (cligen_allele := self.clingen_allele):
            return str(cligen_allele)
        else:
            return f"Allele {self.pk}"

    def validate(self, liftover_complete=True):
        """
        :param liftover_complete: If False does not check for missing representations
        """
        if liftover_complete:
            v37 = self.variant_alleles().filter(genome_build=GenomeBuild.grch37()).first()
            v38 = self.variant_alleles().filter(genome_build=GenomeBuild.grch38()).first()

            if v37:
                self.close_open_flags_of_type(allele_flag_types.missing_37)
            else:
                self.flag_collection_safe.get_or_create_open_flag_of_type(flag_type=allele_flag_types.missing_37,
                                                                          only_if_new=True)

            if v38:
                self.close_open_flags_of_type(allele_flag_types.missing_38)
            else:
                self.flag_collection_safe.get_or_create_open_flag_of_type(flag_type=allele_flag_types.missing_38,
                                                                          only_if_new=True)

        allele_validate_signal.send(sender=Allele, allele=self)


@receiver(flag_collection_extra_info_signal, sender=FlagCollection)
def get_extra_info(flag_infos: FlagInfos, user: User, **kwargs):  # pylint: disable=unused-argument
    alleles = Allele.objects.filter(flag_collection__in=flag_infos.ids)
    allele: Allele
    for allele in alleles:
        flag_infos.set_extra_info(allele.flag_collection_id, {
            'label': f'Allele {allele.id}'
        }, source_object=allele)


class AlleleMergeLog(TimeStampedModel):
    """ Keep track of calls to Allele.merge() """
    old_allele = models.ForeignKey(Allele, related_name="old_allele_merge", on_delete=CASCADE)
    new_allele = models.ForeignKey(Allele, related_name="new_allele_merge", on_delete=CASCADE)
    allele_linking_tool = models.CharField(max_length=2, choices=AlleleConversionTool.choices)
    success = models.BooleanField(default=True)
    message = models.TextField(null=True)


@dataclass(frozen=True)
class VariantCoordinate(FormerTuple):
    chrom: str
    pos: int
    ref: str
    alt: str

    @property
    def as_tuple(self) -> Tuple:
        return (self.chrom, self.pos, self.ref, self.alt)

    def __str__(self):
        return f"{self.chrom}:{self.pos} {self.ref}>{self.alt}"

    @staticmethod
    def from_clean_str(clean_str: str):
        if full_match := VARIANT_PATTERN.fullmatch(clean_str):
            return VariantCoordinate(chrom=full_match.group(1), pos=int(full_match.group(2)), ref=full_match.group(3), alt=full_match.group(4))


class Sequence(models.Model):
    """
        We want to guarantee seq is unique (so Locus/Variant can have unique constraints)
        Postgres by default uses indexes for constraints, and large TextFields give error of:
        "index row requires x bytes, maximum size is 8191"

        The easiest solution is to md5sum seq and make the constraint on that. Another possible solution is to use
        Gist indexes but that requires installing the btree_gist extension (requires postgres Admin rights).
        Django 3 has ExclusionConstraint, Postgres contrib has BtreeGistExtension to add via migration
    """
    seq = models.TextField()
    seq_md5_hash = models.CharField(max_length=32, unique=True)
    length = models.IntegerField()

    def save(self, force_insert=False, force_update=False, using=None, update_fields=None):
        if not self.seq_md5_hash:
            self.seq_md5_hash = md5sum_str(self.seq)
        super().save(force_insert=force_insert, force_update=force_update, using=using, update_fields=update_fields)

    @staticmethod
    def abbreviate(s: str, max_length: int = 20):
        if len(s) > max_length:
            s = f"{s[:3]}...{s[-3:]}"
        return s

    def __str__(self):
        return self.abbreviate(self.seq)

    @staticmethod
    def get_pk_by_seq(q=None):
        qs = Sequence.objects.all()
        if q:
            qs = qs.filter(q)
        return dict(qs.values_list("seq", "pk"))

    def is_standard_sequence(self):
        """ only contains G/A/T/C/N """
        return not re.match(r"[^GATCN]", self.seq)


class Locus(models.Model):
    """ 1 per line in a VCF file (multiple Variants with different alt alleles point to the same locus)
        There is only 1 Locus for a given chrom/position/ref per database (handled via insertion queues) """

    contig = models.ForeignKey(Contig, on_delete=CASCADE)
    position = models.IntegerField(db_index=True)
    ref = models.ForeignKey(Sequence, on_delete=CASCADE)

    class Meta:
        unique_together = ("contig", "position", "ref")

    @property
    def chrom(self):
        return self.contig.name

    def __str__(self):
        return f"{self.chrom}:{self.position} {self.ref}"


class Variant(models.Model):
    """ Variants represent the different alleles at a locus
        Usually 2+ per line in a VCF file (ref + >= 1 alts pointing to the same locus for the row)
        There is only 1 Variant for a given locus/alt per database (handled via insertion queues) """

    REFERENCE_ALT = "="
    locus = models.ForeignKey(Locus, on_delete=CASCADE)
    alt = models.ForeignKey(Sequence, on_delete=CASCADE)

    class Meta:
        unique_together = ("locus", "alt")

    @staticmethod
    def get_chrom_q(chrom):
        return Q(locus__contig__name__iexact=chrom) | Q(locus__contig__ucsc_name__iexact=chrom)

    @staticmethod
    def get_contigs_q(genome_build: GenomeBuild):
        """ Restrict to contigs in a genome build """
        return Q(locus__contig__genomebuildcontig__genome_build=genome_build)

    @staticmethod
    def get_no_reference_q():
        return ~Q(alt__seq=Variant.REFERENCE_ALT)

    @staticmethod
    def get_overlap_annotate_and_q(contig, start, end):
        """ Query handling indels. Contigs must match and variant.start <= end AND variant.end_position >= start """
        annotation_kwargs = {"longest_sequence": Greatest("locus__ref__length", "alt__length"),
                             "end_position": F("locus__position") + F("longest_sequence")}
        q = Q(locus__contig=contig, locus__position__lte=end, end_position__gte=start)
        return annotation_kwargs, q

    @staticmethod
    def annotate_variant_string(qs, name="variant_string", path_to_variant=""):
        """ Return a "1:123321 G>C" style string in a query """
        kwargs = {name: Concat(f"{path_to_variant}locus__contig__name", V(":"),
                               f"{path_to_variant}locus__position", V(" "),
                               f"{path_to_variant}locus__ref__seq", V(">"),
                               f"{path_to_variant}alt__seq", output_field=TextField())}
        return qs.annotate(**kwargs)

    @staticmethod
    def format_tuple(chrom, position, ref, alt, abbreviate=False) -> str:
        if abbreviate:
            ref = Sequence.abbreviate(ref)
            alt = Sequence.abbreviate(alt)
        return f"{chrom}:{position} {ref}>{alt}"

    @staticmethod
    def get_tuple_from_string(variant_string: str, genome_build: GenomeBuild,
                              regex_pattern: Pattern[str] = VARIANT_PATTERN) -> VariantCoordinate:
        """ regex_pattern - has to have 4 groups, returns (chrom, position, ref, alt) """
        variant_tuple = None
        if m := regex_pattern.match(variant_string):
            chrom, position, ref, alt = m.groups()
            chrom, position, ref, alt = Variant.clean_variant_fields(chrom, position, ref, alt,
                                                                     want_chr=genome_build.reference_fasta_has_chr)
            contig = genome_build.chrom_contig_mappings[chrom]
            variant_tuple = VariantCoordinate(contig.name, int(position), ref, alt)
        return variant_tuple

    @staticmethod
    def get_from_string(variant_string: str, genome_build: GenomeBuild,
                        regex_pattern=VARIANT_PATTERN) -> Optional['Variant']:
        variant_tuple = Variant.get_tuple_from_string(variant_string, genome_build, regex_pattern=regex_pattern)
        try:
            return Variant.get_from_tuple(variant_tuple, genome_build)
        except Variant.DoesNotExist:
            return None

    @staticmethod
    def get_from_tuple(variant_tuple: VariantCoordinate, genome_build: GenomeBuild) -> 'Variant':
        params = ["locus__contig__name", "locus__position", "locus__ref__seq", "alt__seq"]
        return Variant.objects.get(locus__contig__genomebuildcontig__genome_build=genome_build,
                                   **dict(zip(params, variant_tuple)))

    @cached_property
    def genome_builds(self) -> Set['GenomeBuild']:
        gbc_qs = GenomeBuildContig.objects.filter(genome_build__in=GenomeBuild.builds_with_annotation(),
                                                  contig__locus__variant=self)
        return {gbc.genome_build for gbc in gbc_qs}

    @cached_property
    def coordinate(self) -> VariantCoordinate:
        locus = self.locus
        contig = locus.contig
        return VariantCoordinate(chrom=contig.name, pos=locus.position, ref=locus.ref.seq, alt=self.alt.seq)

    @staticmethod
    def is_ref_alt_reference(ref, alt):
        return alt in (ref, '.')

    @property
    def is_reference(self) -> bool:
        return self.alt.seq == self.REFERENCE_ALT

    @cached_property
    def vcf_alt(self) -> str:
        """ Return the base as a string (not as our special REFERENCE_ALT) """
        if self.is_reference:
            return self.locus.ref.seq
        return self.alt.seq

    @property
    def is_standard_variant(self) -> bool:
        """ Variant alt sequence is standard [GATCN] (ie not special or reference) """
        # locus.ref should always be standard...
        return self.alt.is_standard_sequence()

    @property
    def is_indel(self) -> bool:
        return self.alt.seq != Variant.REFERENCE_ALT and self.locus.ref.length != self.alt.length

    @property
    def is_insertion(self) -> bool:
        return self.alt.seq != Variant.REFERENCE_ALT and self.locus.ref.length < self.alt.length

    @property
    def is_deletion(self) -> bool:
        return self.alt.seq != Variant.REFERENCE_ALT and self.locus.ref.length > self.alt.length

    @property
    def can_have_clingen_allele(self) -> bool:
        return self.is_standard_variant or self.is_reference

    @property
    def can_have_annotation(self) -> bool:
        return self.is_standard_variant

    def as_tuple(self) -> VariantCoordinate:
        return self.locus.contig.name, self.locus.position, self.locus.ref.seq, self.alt.seq

    def is_abbreviated(self):
        return str(self) != self.full_string

    @cached_property
    def full_string(self):
        """ No abbreviation """
        return self.format_tuple(*self.as_tuple())

    def __str__(self):
        return self.format_tuple(self.locus.contig.name, self.locus.position, self.locus.ref, self.alt)

    def get_absolute_url(self):
        # will show allele if there is one, otherwise go to variant page
        return reverse('view_allele_from_variant', kwargs={"variant_id": self.pk})

    @cached_property
    def allele(self) -> Optional[Allele]:
        va = VariantAllele.objects.filter(variant=self).first()
        if va:
            return va.allele
        return None

    @property
    def metrics_logging_key(self) -> Tuple[str, Any]:
        if allele := self.allele:
            return "allele_id", allele.pk
        return "variant_id", self.pk

    @property
    def equivalent_variants(self) -> Iterable['Variant']:
        allele = self.allele
        if not allele:
            return [self]
        return Variant.objects.filter(variantallele__allele=allele)

    def get_canonical_transcript_annotation(self, genome_build) -> Optional['VariantTranscriptAnnotation']:
        from annotation.models import VariantAnnotationVersion
        vav = VariantAnnotationVersion.latest(genome_build)
        return self.varianttranscriptannotation_set.filter(version=vav, canonical=True).first()

    def get_best_variant_transcript_annotation(self, genome_build) -> Optional['VariantTranscriptAnnotation']:
        from annotation.models import VariantAnnotationVersion
        vav = VariantAnnotationVersion.latest(genome_build)
        if can := self.varianttranscriptannotation_set.filter(version=vav, canonical=True).first():
            return can
        if version := self.varianttranscriptannotation_set.filter(version=vav).first():
            return version
        if any_at_all := self.varianttranscriptannotation_set.first():
            return any_at_all

    def get_canonical_c_hgvs(self, genome_build):
        c_hgvs = None
        if cta := self.get_canonical_transcript_annotation(genome_build):
            c_hgvs = cta.hgvs_c
        return c_hgvs

    @property
    def start(self):
        return self.locus.position

    @property
    def end(self):
        return self.locus.position + max(self.locus.ref.length, self.alt.length)

    @staticmethod
    def clean_variant_fields(chrom, position, ref, alt, want_chr):
        ref = ref.strip().upper()
        alt = alt.strip().upper()
        if Variant.is_ref_alt_reference(ref, alt):
            alt = Variant.REFERENCE_ALT
        chrom = format_chrom(chrom, want_chr)
        return chrom, position, ref, alt

    @property
    def sort_string(self) -> str:
        padded_contig = (self.locus.contig.name or '').rjust(2, '0')
        padded_position = f'{self.locus.position or 0:09d}'
        return f"{padded_contig}-{padded_position}"


class VariantWiki(Wiki):
    variant = models.OneToOneField(Variant, on_delete=CASCADE)


class VariantAllele(TimeStampedModel):
    """ It's possible for multiple variants from the same genome build to
        resolve to the same allele (due to our normalization not being the same as ClinGen
        or 2 loci in a genome build being represented by 1 loci in the build being used
        by ClinGen) - but it's not likely. It's a bug to have the same 3 variant/build/allele
        so we can add that unique_together constraint

        We only expect to store Alleles for a small fraction of Variants
        So don't want them on the Variant object - instead do 1-to-1 """

    # Some builds share contigs (eg GRCh37/38 share MT and some unplaced scaffolds) - in those cases
    # we'll have the same variant linked through different VariantAlleles (so it can't be 1-to-1)
    variant = models.ForeignKey(Variant, on_delete=CASCADE)
    genome_build = models.ForeignKey(GenomeBuild, on_delete=CASCADE)
    allele = models.ForeignKey(Allele, on_delete=CASCADE)
    origin = models.CharField(max_length=1, choices=AlleleOrigin.choices)
    allele_linking_tool = models.CharField(max_length=2, choices=AlleleConversionTool.choices)
    error = models.JSONField(null=True)  # Only set on error

    class Meta:
        unique_together = ("variant", "genome_build", "allele")

    @property
    def canonical_c_hgvs(self):
        return self.variant.get_canonical_c_hgvs(self.genome_build)

    def needs_clingen_call(self):
        if settings.CLINGEN_ALLELE_REGISTRY_LOGIN and self.allele.clingen_allele is None:
            if self.error:
                # Retry if server was down
                return self.error.get("errorType") == ClinGenAllele.CLINGEN_ALLELE_SERVER_ERROR_TYPE
            return True
        return False

    def __str__(self):
        return f"{self.allele} - {self.variant_id}({self.genome_build}/{self.allele_linking_tool})"


class VariantCollection(RelatedModelsPartitionModel):
    """ A set of variants - usually used as a cached result """

    RECORDS_BASE_TABLE_NAMES = ["snpdb_variantcollectionrecord"]
    RECORDS_FK_FIELD_TO_THIS_MODEL = "variant_collection_id"
    PARTITION_LABEL_TEXT = "variant_collection"
    name = models.TextField(null=True)
    count = models.IntegerField(null=True)
    status = models.CharField(max_length=1, choices=ProcessingStatus.choices, default=ProcessingStatus.CREATED)

    @property
    def variant_collection_alias(self):
        return f"variantcollection_{self.pk}"

    def get_annotation_kwargs(self, **kwargs):
        vcr_condition = Q(variantcollectionrecord__variant_collection=self)
        return {self.variant_collection_alias: FilteredRelation('variantcollectionrecord', condition=vcr_condition)}

    def get_arg_q_dict(self) -> Dict[Optional[str], Set[Q]]:
        if self.status != ProcessingStatus.SUCCESS:
            raise ValueError(f"{self}: status {self.get_status_display()} != SUCCESS")

        q = Q(**{f"{self.variant_collection_alias}__isnull": False})
        return {self.variant_collection_alias: {str(q): q}}

    def __lt__(self, other):
        return self.pk < other.pk

    def __str__(self):
        return f"VariantCollection: {self.pk} ({self.name})"


class VariantCollectionRecord(models.Model):
    variant_collection = models.ForeignKey(VariantCollection, on_delete=DO_NOTHING)  # handled via drop partition
    variant = models.ForeignKey(Variant, on_delete=CASCADE)


class AlleleSource(models.Model):
    """ Provides a source of alleles for liftover pipelines. """
    objects = InheritanceManager()

    def get_genome_build(self):
        return None

    def get_variants_qs(self):
        return Variant.objects.none()

    def get_allele_qs(self):
        return Allele.objects.filter(variantallele__variant__in=self.get_variants_qs())

    def liftover_complete(self, genome_build: GenomeBuild):
        """ This is called at the end of a liftover pipeline (once per build) """


class VariantAlleleSource(AlleleSource):
    variant_allele = models.ForeignKey(VariantAllele, on_delete=CASCADE)

    def get_genome_build(self):
        return self.variant_allele.genome_build

    def get_variants_qs(self):
        return Variant.objects.filter(variantallele=self.variant_allele)

    @staticmethod
    def get_liftover_for_allele(allele, genome_build) -> Optional['Liftover']:
        """ Only works if liftover was done via VariantAlleleSource """
        allele_sources_qs = VariantAlleleSource.objects.filter(variant_allele__allele=allele)
        return Liftover.objects.filter(allele_source__in=allele_sources_qs, genome_build=genome_build).first()


class VariantAlleleCollectionSource(AlleleSource):
    genome_build = models.ForeignKey(GenomeBuild, on_delete=CASCADE)

    def get_genome_build(self):
        return self.genome_build

    def get_variants_qs(self):
        return Variant.objects.filter(variantallele__in=self.get_variant_allele_ids())

    def get_variant_allele_ids(self):
        return self.variantallelecollectionrecord_set.values_list("variant_allele", flat=True)


class VariantAlleleCollectionRecord(models.Model):
    collection = models.ForeignKey(VariantAlleleCollectionSource, on_delete=CASCADE)
    variant_allele = models.ForeignKey(VariantAllele, on_delete=CASCADE)


class Liftover(TimeStampedModel):
    """ Liftover pipeline involves reading through a VCF where ID is set to Allele.pk and then creating
        VariantAllele entries for the variant/allele

        Some AlleleConversionTools (eg ClinGen AlleleRegistry) we can write the VCF in the desired genome build
        For others (NCBI Remap) we need to write the source genome build VCF first

        Alleles must have already been created - allele_source used to retrieve them

        The VCF (in genome_build build) is set in UploadedFile for the UploadPipeline """
    user = models.ForeignKey(User, on_delete=CASCADE)
    allele_source = models.ForeignKey(AlleleSource, on_delete=CASCADE)
    conversion_tool = models.CharField(max_length=2, choices=AlleleConversionTool.choices)
    source_vcf = models.TextField(null=True)
    source_genome_build = models.ForeignKey(GenomeBuild, null=True, on_delete=CASCADE,
                                            related_name="liftover_source_genome_build")
    genome_build = models.ForeignKey(GenomeBuild, on_delete=CASCADE)  # destination

    def get_allele_source(self) -> AlleleSource:
        """ Returns subclass instance """
        return AlleleSource.objects.get_subclass(pk=self.allele_source_id)

    def get_allele_qs(self) -> QuerySet:
        return self.get_allele_source().get_allele_qs()

    def complete(self):
        self.get_allele_source().liftover_complete(genome_build=self.genome_build)

    def __str__(self):
        source = ""
        if self.source_genome_build:
            source = f"from {self.source_genome_build.name} "
        return f"Liftover {source}to {self.genome_build} via {self.get_conversion_tool_display()}"


class LiftoverError(models.Model):
    liftover = models.ForeignKey(Liftover, on_delete=CASCADE)
    allele = models.ForeignKey(Allele, on_delete=CASCADE)
    variant = models.ForeignKey(Variant, null=True, on_delete=CASCADE)  # Optional, if got a variant but invalid
    error_message = models.TextField()

    class Meta:
        unique_together = ('liftover', 'allele')

    def __str__(self):
        return f"{self.allele} failed {self.liftover}: {self.error_message}"<|MERGE_RESOLUTION|>--- conflicted
+++ resolved
@@ -1,11 +1,8 @@
 import collections
 import logging
 import re
-<<<<<<< HEAD
+from functools import cached_property
 from dataclasses import dataclass
-=======
-from functools import cached_property
->>>>>>> 3351a457
 from typing import Optional, Pattern, Tuple, Iterable, Set, Union, Dict, Any
 
 import django.dispatch
