--- conflicted
+++ resolved
@@ -102,7 +102,6 @@
     # Different kind of blocks
 
     class Block:
-<<<<<<< HEAD
 
         def as_html(self) -> str:
             raise NotImplementedError(f"{self} has not implemented as_html method")
@@ -112,17 +111,6 @@
 
     class HeaderBlock(Block):
 
-=======
-
-        def as_html(self) -> str:
-            raise NotImplementedError(f"{self} has not implemented as_html method")
-
-        def as_slack(self) -> Union[Dict, List]:
-            raise NotImplementedError(f"{self} has not implemented as_slack method")
-
-    class HeaderBlock(Block):
-
->>>>>>> bcfb8bd8
         def __init__(self, header_text: str):
             self.header_text = header_text
 
@@ -151,13 +139,8 @@
             def as_field(field: Tuple[str, Any]):
                 return f"<label>{NotificationBuilder.slack_markdown_to_html(field[0])}</label>: {field[1]}";
             return "<br/>".join([as_field(field) for field in self.fields])
-<<<<<<< HEAD
+
         def as_slack(self):
-
-=======
-
-        def as_slack(self):
->>>>>>> bcfb8bd8
             blocks = list()
 
             def as_field(field: Tuple[str, Any]):
@@ -181,7 +164,6 @@
                     field_list = list()
             add_field_list(field_list)
             return blocks
-<<<<<<< HEAD
 
     class MarkdownBlock(Block):
 
@@ -189,15 +171,6 @@
             self.markdown_txt = markdown_txt
             self.indented = indented
 
-=======
-
-    class MarkdownBlock(Block):
-
-        def __init__(self, markdown_txt: str, indented: bool = False):
-            self.markdown_txt = markdown_txt
-            self.indented = indented
-
->>>>>>> bcfb8bd8
         def as_slack(self):
             text = self.markdown_txt
             if self.indented:
