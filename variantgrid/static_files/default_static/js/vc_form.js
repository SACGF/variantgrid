/* jshint esversion: 6 */
//
// VCForm
//
// Render vcform form
const VCForm = (function() {

    // need a wrapper as disabled elements don't have tool tips
    const disableButton = button => {
        let wrapper = $('<div>', {class: 'btn-disabled-wrapper', style:'position:relative; cursor: not-allowed'});
        button.attr('click', null);
        button.attr("disabled", true);
        button.addClass('disabled');
        button.addClass('h-100');

        wrapper.append(button);
        let bonusWrapper = $('<div>', {style:'z-index:1; position:absolute; left:0; top:0; right:0; bottom:0', title: button.attr('title'), 'data-toggle':"tooltip"});
        bonusWrapper.tooltip({html:true, focus:'hover'});
        wrapper.append(bonusWrapper);

        return wrapper;
    };

    /* private methods */
    function emptyToNull(val) {
        if (typeof(val) === 'string') {
            val = val.trim();
            if (val.length === 0) {
                return null;
            }
            return val;
        } else if (typeof(val) === 'undefined') {
            return null;
        } else if (Array.isArray(val)) {
            let filtered_array = [];
            for (let sub_value of val) {
                if (sub_value != null && sub_value !== '') {
                    filtered_array.push(sub_value)
                }
            }
            return filtered_array;
        }
        return val;
    }
    
    /* private variables */
    let filtering = false;
    let filtered = {};
    
    let jContent = null;
    let jSyncStatus = null;
    let jHelp = null;
    let jCritTable = null;
    let jFilterBox = null;
    let jClearFilterButton = null;
    let jErrors = null;
    let jPublishHistory = null;
    let jLinks = null;
    let jShareButtons = null;

    let eKeys = null;
    let vcLinks = null;

    let VCForm = function() {};

    VCForm.prototype = {

        url: null,
        record: null,
        data : {},
        delta: {},
        publish_level: null,
        deleteRequest: false,
        delete_reason: null,
        undeleteRequest: false,
        messages: [],
        delayedPatch: {},

        renderReference(ref) {
            let text = ref.id;
            if (ref.db === "HTTP" || ref.db === "HTTPS") {
                text = `${ref.db.toLowerCase()}:${ref.idx}`;
            }

            return $('<div>', {
                class: 'ref',
                'data-preview-db': ref.db,
                'data-preview-id': ref.idx,
                html: [
                    $('<a>', {
                        class: 'hover-link external-link',
                        href: ref.url,
                        text: text,
                        target: '_blank',
                    }),
                    $('<div>', {class: 'ref-summary ml-1 my-1 d-inline', text: '...'})
                ]
            });
        },

        isEditMode() {
            return this.record.can_write && window.location.toString().indexOf("edit=true") !== -1;
        },

        editMode() {
            let url;
            if (document.location.toString().indexOf('?') !== -1) {
                url = document.location.toString() + "&edit=true";
            } else {
                url = document.location.toString() + "?edit=true";
            }
            window.open(url, '_self');
        },

        clear() {
            let res = confirm('Are you sure you wish to clear the form data?');
            if (res) {
                Object.keys(this.data).forEach(key => {
                    this.data[key] = null;
                });
                this.clearFilter();
                this.populateForm();
            }
            this.dataUpdated();
        },

        baseUrl() {
            let url = window.location.href;
            let questionIndex = url.indexOf("?");
            if (questionIndex !== -1) {
                return url.substring(0, questionIndex);
            }
            return url;
        },

        csv() {
            window.open(this.baseUrl() + '/classification.csv');
            return false;
        },
        
        report() {
            window.open(this.baseUrl() + '/report.html', '_blank');
            return false;
        },
        
        generateLink(href, html, new_tab) {
            let a = $('<a>', {href: href, html: html });
            if (new_tab) {
                a.attr('target', '_blank');
            }
            return a;
        },

        // init data with a record (or from localStorage if no record is there)
        initData(record) {
            let data = {};
            if (record === null) {
                // record = JSON.parse( localStorage.editingSubmission || '{}' );
                record = {};
            }
            this.record = record;
            let recordData = Object.assign({}, record['data'] || {});
            let recordMessages = record['messages'] || [];
            
            eKeys.forEach(eKey => {
                let key = eKey.key;
                data[key] = recordData[key] || null;
                delete recordData[key]; 
            });
            // only unknown keys are left
            Object.keys(recordData).forEach(unknownKey => {
               eKeys.key(unknownKey); // causes the key to get created
               data[unknownKey] = recordData[unknownKey]; 
            });
            
            this.messages = recordMessages;
            this.data = data;
            this.updateLinks();
            this.updateErrors();
            this.updateCitations();
            this.updateTitle();
            this.updatePublishHistory();
            
            if (!this.isEditMode()) {
                this.searchAsterisk();
            } else {
                /*
                window.setTimeout(() => {
                    $('#vc-form .collapse').first().collapse('show');
                });
                */
            }
        },
        
        labelForLevel(share_level) {
            return EKeys.shareLevelInfo(share_level, this.record, false);
        },
                
        generateExportButtons() {
            let wrapper = $('<div>', {html: $('<h5>', {text:'Export as', class: 'mt-4'})});
            let buttons = $('<div>', {class: 'btn-toolbar'}).appendTo(wrapper);
            let csvButton = $('<button>', {class:'btn btn-outline-primary btn-lg', id: 'export-csv', html: '<i class="fas fa-file-csv"></i> CSV', click: () => {this.csv()}});
            csvButton.appendTo(buttons);

            if (this.reportEnabled) {
                let reportButton = $('<button>', {class:'btn btn-outline-primary btn-lg', id: 'export-report', html: '<i class="far fa-file"></i> Report', click: () => {this.report()}});
                reportButton.appendTo(buttons);
            } else {
                buttons.append($('<div>'));
            }
            
            return wrapper;
        },
        createModal(headerText, bodyText, confirmButtonText, confirmCallback, cancelCallback, isWithdrawal = false) {
            let dialogContent = createModalShell('confirmation-modal', headerText, 'lg');
            let dialogBody = dialogContent.find('.modal-body');
            let dialogFooter = dialogContent.find('.modal-footer');
            let idPrefix = "modal-action";

            if (isWithdrawal) {
                let withdrawReasonDropdown = $('<select class="form-control" id="withdrawReasonDropdown" required></select>');
                    withdrawReasonDropdown.append('<option value="">Select Withdrawal Reason</option>');

                    for (const [value, display] of this.withdrawReasons) {
                        withdrawReasonDropdown.append(`<option value="${value}">${display}</option>`);
                    }

                dialogBody.append(bodyText, '<br>', withdrawReasonDropdown);
                    if (!this.deleteEnabled){
                        dialogBody.append('<p style="padding:16px 4px 0 4px"><i class="fas fa-exclamation-triangle text-warning"></i> Withdrawing a record is intended for a limited set of circumstances, ' +
                        'listed as available reasons for withdrawal above.<br/><br/>If this record was uploaded from your system, ' +
                        'and you believe the data to be incorrect or incomplete, please note this is considered a ' +
                        'normal circumstance, and it is preferred that you update the classification within your ' +
                        'curation system and then resubmit the classification in your next upload, rather than withdraw it.</p>');
                    }

            } else {
                dialogBody.html(bodyText);
            }

            dialogFooter.html([
                $('<button>', {
                    type: "button",
                    class: "btn btn-secondary",
                    id: `${idPrefix}-cancel`,
                    'data-dismiss': "modal",
                    text: 'Cancel',
                    click: cancelCallback
                }),
                $('<button>', {
                    type: "button",
                    class: "btn btn-primary",
                    text: confirmButtonText,
                    id: `${idPrefix}-confirm`,
                    click: function () {
                        if (isWithdrawal && !$('#withdrawReasonDropdown').val()) {
                            alert('Please select a withdrawal reason.');
                            return;
                        }
                        dialogBody.LoadingOverlay('show', {zIndex: 9999});
                        confirmCallback();
                    }
                })
            ]);

            dialogContent.modal();

            dialogContent.on('hidden.bs.modal', function () {
                dialogContent.modal('dispose');
                dialogContent.remove();
            });
        },

        trash() {
            let confirmAction, cancelAction;
            if (this.record.withdrawn) {
                confirmAction = () => {
                    this.delete_reason = null;
                    this.undeleteRequest = true;
                    this.dataUpdated();
                };
                this.createModal(
                    'Un-withdraw Record',
                    'Are you sure you wish to un-withdraw this record?',
                    'Un-withdraw',
                    confirmAction
                );
            } else {
                let is_withdraw = this.record.publish_level === 'logged_in_users' ||
                    this.record.publish_level === 'public' || !this.deleteEnabled;
                let mode = is_withdraw ? "withdraw" : "delete";
                confirmAction = () => {
                    if (is_withdraw) {
                        this.delete_reason = $('#withdrawReasonDropdown').val();
                        this.deleteRequest = "withdraw";
                    } else {
                        this.deleteRequest = true;
                    }
                    this.dataUpdated();
                };

                cancelAction = () => {
                };

                this.createModal(
                    `${mode.charAt(0).toUpperCase() + mode.slice(1)} Record`,
                    `Are you sure you wish to ${mode} this record?`,
                    mode.charAt(0).toUpperCase() + mode.slice(1),
                    confirmAction,
                    cancelAction,
                    is_withdraw
                );
            }
        },
        
        submit() {
            this.publish(this.record.publish_level);
        },
        
        share() {
            let dialogContent = createModalShell('share', 'Submit and Share This With');
            let dialogBody = dialogContent.find('.modal-body');
            let dialogFooter = dialogContent.find('.modal-footer');
            dialogContent.on('hidden.bs.modal', function() {
                dialogContent.modal('dispose');
                dialogContent.remove();
            });

            let shareLevelDivs = [];
            let newShareLevel = this.record.publish_level;
            for (let share_level of VcSettings.SHARE_LEVELS) {
                let label = this.labelForLevel(share_level);
                
                let selectionDiv = $('<li>', {class: 'list-group-item share-list', 'data-current': label.included || label.current}).appendTo(dialogBody);
                shareLevelDivs.push(selectionDiv);
                $('<i class="far fa-circle d-inline-block"></i>').appendTo(selectionDiv);
                $('<img>', {class: 'ml-2 d-inline-block share-icon', width: '16px', height: '16px', src: label.icon }).appendTo(selectionDiv);
                $('<div>', {class: 'ml-2 d-inline', text: label.title}).appendTo(selectionDiv);
                
                if (label.included) {
                    selectionDiv.addClass('included list-group-item-primary');
                    selectionDiv.find('i').removeClass('fa-circle').addClass('fa-check-circle');
                    selectionDiv.attr('title', 'This classification record has already been shared at a higher level');
                } else {
                    selectionDiv.addClass('list-group-item-action');
                    if (label.current) {
                        selectionDiv.find('i').removeClass('fa-circle').addClass('fa-check-circle');
                        selectionDiv.addClass('list-group-item-primary');
                    }
                    selectionDiv.click(() => {
                        newShareLevel = share_level;
                        let hitMeYet = false;
                        for (let divy of shareLevelDivs) {
                            if (hitMeYet) {
                                divy.removeClass('list-group-item-secondary');
                                divy.find('i').removeClass('fa-check-circle').addClass('fa-circle');
                            } else if (divy.attr('data-current') !== 'true') {
                                divy.addClass('list-group-item-secondary');
                                divy.find('i').removeClass('fa-circle').addClass('fa-check-circle');
                            }

                            if (divy === selectionDiv) {
                                hitMeYet = true;
                            }
                        }
                    });
                }
            }
            $('<p>', {class: 'mt-2', text: 'Note that once shared at a certain level, this classification record can only be shared at the same or higher level'}).appendTo(dialogBody);

            dialogFooter.html([
                $('<button>', {type:"button", class:"btn btn-secondary", 'data-dismiss':"modal", text:'Cancel', id:'share-cancel'}),
                $('<button>', {type:"button", class:"btn btn-primary", text:'Submit', id:'share-confirm', click: () => {
                    this.publish(newShareLevel);
                    dialogContent.modal('hide');
                }})
            ]);
            dialogContent.modal();
        },

        updateSubmitButton() {
            // The submit button appears next to the quick summary now so it's always at hand
            let quickSubmitWrapper = $('#vc-quick-submit');
            quickSubmitWrapper.empty();
            if (quickSubmitWrapper.length) {
                let message = null;
                let provideSubmitButton = true;

                if (this.record.can_write) {
                    if (this.record.withdrawn) {
                        message = "You must unwithdraw to perform any changes.";
                    //} else if (this.hasSendingStatus()) {
                        // message = "Changes uploading.";
                        // shouldn't happen as when we have a sending status it just says Sending
                    } else if (this.hasErrors()) {
                        message = "Messages must be resolved before submitting.";
                        provideSubmitButton = false;
                    } else {
                        if (this.record.has_changes) {
                            message = "This record has unsubmitted changes.<br/>Changes won't be visible to other users.";
                        } else if (this.record.publish_level === 'lab') {
                            message = `This record is only visible to users in your lab group.`;
                        } else if (this.record.publish_level === 'institution') {
                            message = `This record is only visible to users in your organisation.`;
                        } else {
                            let message_suffix = VcSettings.LOGGED_IN_USERS_MESSAGE || "This record is shared to Shariant users.";
                            $('<div>', {class: 'text-center mt-3 mb-2', style:'font-size:14px', html: `<i class="fas fa-check-circle text-success"></i> ${message_suffix}`}).appendTo(quickSubmitWrapper);
                        }
                    }
                    if (message) {
                        $('<div>', {class: 'text-center mt-3 mb-2 font-weight-bold text-danger', style:'font-size:14px', html: '<i class="fas fa-exclamation-triangle text-warning"></i>' + message}).appendTo(quickSubmitWrapper);
                    }

                    if (!this.isEditMode()) {
                        $('<button>', {class:"mt-1 btn btn-warning w-100", html:`<i class=\"fas fa-unlock-alt\"></i> EDIT`, click:this.editMode}).appendTo(quickSubmitWrapper);
                    } else {
                        if (this.sendStatus.error) {
                            $('<div>', {
                                class: 'mt-1 btn btn-danger w-100',
                                disabled: true,
                                html: '<i class="fas fa-bomb"></i> Error. Please Reload Page.'
                            }).appendTo(quickSubmitWrapper);

                        } else if (this.hasSendingStatus()) {
                            $('<div>', {
                                class: 'mt-1 btn btn-secondary w-100',
                                disabled: true,
                                html: '<i class="fas fa-clock"></i> Uploading Changes'
                            }).appendTo(quickSubmitWrapper);
                        } else {
                            if (provideSubmitButton) {
                                $('<button>', {
                                    class: 'mt-1 btn btn-primary w-100',
                                    html: '<i class="fas fa-upload"></i> Submit',
                                    title: 'Submit/Share',
                                    id :'action-submit',
                                    click: this.share.bind(this)
                                }).appendTo(quickSubmitWrapper);
                            } else if (this.hasErrors()) {
                                $('<div>', {
                                    class: 'mt-2 border border-information rounded w-100 text-center p-2 text-secondary bg-light hover-detail',
                                    title: `Errors in the messages section must be fixed before you can submit.`,
                                    'data-toggle': 'hover',
                                    html: '<i class="fas fa-exclamation-circle"></i> Resolve Messages to Submit'
                                }).appendTo(quickSubmitWrapper);
                            }
                        }
                    }
                } else if (!this.record.is_last_published || this.record.can_write_latest) {
                    let goToLatest = () => {
                        window.open(`/classification/classification/${this.record.id}`, '_self');
                    };

                    $('<button>', {
                        class: 'mt-1 btn btn-primary w-100',
                        html: '<i class="fas fa-stopwatch"></i> Go to Latest Version',
                        title: 'Submit/Share',
                        id: 'action-latest',
                        click: goToLatest
                    }).appendTo(quickSubmitWrapper);
                } else {
                    $('<div>', {
                        class: 'mt-2 border border-information rounded w-100 text-center p-2 text-secondary bg-light hover-detail',
                        title: `Only users belonging to "${this.record.lab_name}" can edit this record.`,
                        'data-toggle': 'hover',
                        html: '<i class="fas fa-eye"></i> Read Only'
                    }).appendTo(quickSubmitWrapper);
                }
            }
        },

        generateActionButtons() {
            this.updateSubmitButton();

            let wrapper = $('<div>', {class:'mt-4'});
            wrapper.append($('<h5>', {text: 'Actions'}));
            let buttons = $('<div>', {class: 'btn-toolbar'}).appendTo(wrapper);

            let butt = $('<button>', {class: 'btn btn-danger btn-lg', html: '<i class="fas fa-trash-alt"></i> Delete', title: 'Delete', click: this.trash.bind(this)});
            if (this.record.withdrawn) {
                butt.attr('id', 'action-un-withdraw');
                butt.attr('title', 'Un-withdraw Classification');
                butt.html('<i class="fas fa-trash-restore-alt"></i> Unwithdraw');
                butt.removeClass('btn-danger');
                butt.addClass('btn-secondary');
            } else if (this.record.publish_level === 'logged_in_users' ||
                this.record.publish_level === 'public' ||
                !this.deleteEnabled) {
                //butt.attr('title', 'Cannot delete classification after it has been shared with logged in users or 3rd parties');
                //butt = disableButton(butt);
                butt.attr('id', 'action-withdraw');
                butt.attr('title', 'Withdraw Classification');
                butt.html('<i class="fas fa-trash-alt"></i> Withdraw');
            }
            if (this.hasSendingStatus()) {
                butt.attr('title', 'Saving... Please wait');
                butt = disableButton(butt);
            }

            butt.appendTo(buttons);

            return wrapper;
        },
        
        updateLinks() {
            jLinks.empty();
            let linkData = {};
            for (let key of VCLinks.ALL_KEYS) {
                linkData[key] = this.value(key);
            }

            linkData[SpecialEKeys.VARIANT_COORDINATE] = this.variantCoordinate();
            linkData[SpecialEKeys.C_HGVS] = this.cHGVS();

            let allLinks = vcLinks.generateLinks(linkData).map(vcLink => {return vcLink.asAnchor("bootstrap").addClass('list-group-item').addClass('list-group-item-action')});
            for (let link of allLinks) {
                link.attr('data-placement', 'left');
            }
            let length = allLinks.length;
            let colA = allLinks;
            let colB = colA.splice(0, Math.ceil(length/2));

            let columnLinks = [colB, colA];
            let row = $('<div>', {class:'row no-gutters'}).appendTo(jLinks);
            for (let i=0; i < 2; i++) {
                let col = $('<div>', {class: 'col-6', html:
                    $('<ul>', {class: 'list-group', html: columnLinks[i]})
                }).appendTo(row);
                if (i === 1) {
                    col.css({'border-left': '1px solid lightgray'});
                }
            }
        },
        
        updatePublishHistory() {
            jPublishHistory.show();
            jPublishHistory.empty();
            
            let publishUL = $('<ul>', {class: 'list-group'}).appendTo(jPublishHistory);
            
            let versions = [];
            if (this.record.version !== this.record.last_edited && this.record.version !== this.record.published_version) {
                versions.push({
                    label: 'this version',
                    icon: 'current',
                    timestamp: this.record.version
                });
            }
            
            if (this.record.last_edited) {
                versions.push({
                    label: 'last edited',
                    icon: 'draft',
                    timestamp: this.record.last_edited,
                    editable: true,
                    title: 'The time this record was last edited'
                });
            }
            
            versions.push({
                label: 'last shared ver.',
                icon: this.record.publish_level,
                timestamp: this.record.published_version,
                title: 'Version that was last shared with ' + this.labelForLevel(this.record.publish_level).title
            });
            
            for (let version of versions) {
                let content = $('<span>', {html:[
                    $('<img>', {src: '/static/icons/share_level/' + version.icon + '.png', class:'share-icon'}),
                    version.label
                ]});
                let isCurrentVersion = version.timestamp === this.record.version;

                if (!version.timestamp) {
                    $('<span>', {class: 'timestamp', text: '---' }).appendTo(content);
                    $('<li>', {class: 'list-group-item', title: 'this record has not been shared at any level yet', 'data-toggle': 'tooltip'}).appendTo(publishUL);
                } else {
                    let href = `/classification/classification/${this.record.id}`;
                    if (!version.editable) {
                        href += `.${version.timestamp}`;
                    }
                    $('<span>', {class: 'timestamp', text: ' ' + moment(version.timestamp * 1000).format('DD/MMM/YYYY HH:mm') }).appendTo(content);
                    if (this.baseUrl().endsWith(href)) {
                        $('<li>', {class: 'list-group-item list-group-item-success', html: content, title: version.title, 'data-toggle': 'tooltip'}).appendTo(publishUL);
                    } else {
                        $('<a>', {class: `list-group-item list-group-item-action ${isCurrentVersion ? '' : ''}`, title: version.title, html: content, 'data-toggle': 'tooltip', href: href }).appendTo(publishUL);
                    }
                }
            }

            if (this.record.can_write_latest) {
                this.generateLink(
                    `/classification/classification/${this.record.id}/history`,
                    '<i class="fas fa-history"></i> View change log', true
                ).addClass('list-group-item').addClass('list-group-item-action').appendTo(publishUL);
            }
            if (this.record.published_version) {
                this.generateLink(
                    `/classification/diff/?history=${this.record.id}&classification_id=${this.record.id}`,
                    '<i class="fas fa-history"></i> Compare with historical versions of this record', true
                ).addClass('list-group-item').addClass('list-group-item-action').appendTo(publishUL);
            }
            if (this.otherClassificationsSummary) {
                let viewSummary = "<i class=\"fas fa-columns\"></i> Compare with other classifications for this variant (" + this.otherClassificationsSummary + ")";
                this.generateLink(
                    `/classification/diff/?variant_compare=${this.record.id}&allele_id=${(this.record.allele || {}).id}`,
                    viewSummary, true
                ).addClass('list-group-item').addClass('list-group-item-action').appendTo(publishUL);
            }

            if (this.isEditMode()) {
                jShareButtons.find('[title]').tooltip('hide').tooltip('dispose');
                jShareButtons.empty();
                
                this.generateActionButtons().appendTo(jShareButtons);
            } else {
                this.updateSubmitButton();
            }
            this.generateExportButtons().appendTo(jShareButtons);
        },
        
        updateCitations() {
            let seenIds = {};
            let elements = [];
            Object.keys(this.data).forEach(k => {
               let blob = this.data[k];
               if (blob && blob['db_refs']) {
                   for (let ref of blob['db_refs']) {
                       let id = (ref.id || '').replace('\s*', '');
                       if (!seenIds[id]) {
                           let dom = CitationsManager.defaultManager.citationDomFor(ref);
                           if (dom) {
                               elements.push(dom);
                           }
                           seenIds[id] = true;
                       }
                   }
               } 
            });
            this.citations.empty().html(elements);
        },

        iconForSeverity(severity) {
            switch (severity) {
                case 'error':
                    return $('<i class="fas fa-exclamation-circle text-danger"></i>');
                case 'warning':
                    return $('<i class="fas fa-exclamation-triangle text-warning"></i>');
                case 'info':
                    return $('<i class="fas fa-info-circle text-primary"></i>');
            }
        },

        updateErrors() {
            $('.entry .inline-error').remove();
            if (this.messages.length === 0) {
                jErrors.closest('.card').hide();
                return;
            }
            this.messages.sort((a, b) => eKeys.key(a.key).label.localeCompare(eKeys.key(b.key).label));
            
            jErrors.closest('.card').show();
        
            let ul = $('<ul>', {class:'list-group'});
            this.messages.forEach(error => {
                let eKey = eKeys.key(error.key);
                
                // add the warning next to the field as well
                let inlineError = this.iconForSeverity(error.severity);
                inlineError.addClass('inline-error');
                inlineError.attr('title', error.message);

                $(`#label-${error.key}`).prepend(inlineError);

                switch (error.severity) {
                    case 'error': icon = '<i class="fas fa-exclamation-circle text-danger"></i>'; break;
                    case 'warning': icon = '<i class="fas fa-exclamation-triangle text-warning"></i>'; break;
                    case 'info': icon = '<i class="fas fa-info-circle text-primary"></i>'; break;
                }

                let listItem = $('<a>', {class: 'list-group-item list-group-item-action',  target: '_blank', click: () => {
                    jFilterBox.val('#' + eKey.key);
                    jFilterBox.keyup();
                    $(`[entry="${eKey.key}"]`).trigger('click');
                    // return false;
                }, html: [
                    this.iconForSeverity(error.severity),
                    $('<span>', {class: 'font-weight-bold', text: eKey.label}),
                    $('<span>', {class: 'message', text: ` - ${error.message}`})
                ]});
                ul.append(listItem);

                if (error.link) {
                    listItem.append($('<a>', {class: 'hover-link', href: error.link, target: '_blank', text: 'Click here for more details'}));
                }
            });
            jErrors.empty().append(ul);
        },
        
        hasErrors() {
            return this.messages.find(m => m.severity === 'error');
        },
        
        severity(key) {
            if (typeof(key) !== 'string') {
                key = key.key;
            }
            let messages = this.messages.filter(message => message.key === key);
            for (let severity of ['error', 'warning', 'info']) {
                if (messages.find(m => m.severity === severity)) { return severity; }
            }
            return null;
        },
        
        sendStatus: {
            modifications: false,
            sending: false,
            error: null
        },

        hasSendingStatus() {
            return this.sendStatus.modifications || this.sendStatus.sending || this.sendStatus.error;
        },
        
        setupUnloadWarning() {
            window.addEventListener("beforeunload", (e) => {
                if (!this.sendStatus.modifications && !this.sendStatus.sending) {
                   return undefined;
                }
                // Note custom message has almost no browser support
                let confirmationMessage = `
                You have unsaved changes (they will automatically be uploaded shortly).\n
                If you leave while changes are being uploaded, they will be lost.`;
                
                if (this.deleted || this.withdrawn) {
                    return null;
                } else {
                    (e || window.event).returnValue = confirmationMessage; //Gecko + IE
                    return confirmationMessage; //Gecko + Webkit, Safari, Chrome etc.
                }
            });
        },
        
        updateSendingStatus(delta) {
            Object.assign(this.sendStatus, delta);
            this.updateTitle();
            this.updateSubmitButton();
            this.updatePublishHistory();
        },

        publish(publish_level) {
            this.publish_level = publish_level;
            this.dataUpdated();
        },

        sendChanges: debounce(function() {
            if (this.sendStatus.error) {
                return;
            }
            let sendingDelta = Object.assign({}, this.delta);
            this.updateSendingStatus({sending: true});
            this.delta = {};

            // have to request config if we change a key responsible for which namespaces get used
            let requestConfig = !!sendingDelta[SpecialEKeys.ASSERTION_METHOD] || !!sendingDelta[SpecialEKeys.ALLELE_ORIGIN];
            let envelope = {
                'id': {'record_id': this.record.id},
                source: 'form',
                patch: sendingDelta,
                return_data: 'changes',
                config: requestConfig
            };
            if (this.publish_level) {
                envelope['publish'] = this.publish_level;
            }
            if (this.deleteRequest) {
                envelope['delete'] = this.deleteRequest;
                envelope['delete_reason'] = this.delete_reason;
            } else if (this.undeleteRequest) {
                envelope['delete'] = false;
                envelope['delete_reason'] = null;
            }
            
            $.ajax({
                headers: {
                    'Accept' : 'application/json',
                    'Content-Type' : 'application/json'
                },
                url: this.url,
                type: 'POST',
                data: JSON.stringify(envelope),
                error: (call, status, text) => {
                    this.updateSendingStatus({
                        sending: false,
                        error: text || status || 'Connection error'
                    });
                    // send failed, so re-populate the delta
                    for (let key of Object.keys(sendingDelta)) {
                        if (!this.delta.hasOwnProperty(key)) {
                            this.delta[key] = sendingDelta[key];
                        }
                    }
                    // try again
                    this.dataUpdated();
                },
                success: (record) => {
                    if (record.deleted) {
                        this.deleted = true;
                        document.location.href = '../../../../classification/classifications';
                        return;
                    } else if (record.withdrawn !== this.record.withdrawn) {
                        // changing of withraw status required complete reload
                        this.deleted = true; // not necessarily true but stops the reload warning
                        document.location.reload(true);
                        return;
                    }

                    let updateSet = new Set();

                    if (record.config) {
                        eKeys = eKeysBase.configCopy(record.config);
                        eKeys.forEach(eKey => {
                            if (eKey.config_updates) {
                                let original = jContent.find(`[entry="${eKey.key}"]`);
                                let replacement = this.createEntry(eKey);
                                replacement.css('display', original.css('display'));
                                original.replaceWith(replacement);
                                updateSet.add(eKey.key);
                            }
                        });
                        this.updateSummaryTable();
                    }
                    
                    this.publish_level = null;
                    record.evidence = this.record.evidence;
                    this.record = record;
                    this.messages = record.messages || [];
                    
                    Object.assign(this.delayedPatch, record.data);
                    let delayedPatch = {};
                    for (let key of Object.keys(this.delayedPatch)) {
                        if (typeof(this.delta[key]) !== 'undefined') {
                            // only override values that the user hasn't changed since
                            // presumable values the user changed will be updated
                            delayedPatch[key] = this.delayedPatch[key];
                        } else {
                            updateSet.add(key);
                            this.data[key] = this.delayedPatch[key];
                            if (key === this.currentContextKey) {
                                this.updateContext(key);
                            }
                        }
                    }
                    this.delayedPatch = delayedPatch;
                    if (updateSet.size) {
                        this.populateForm(updateSet);
                    }

                    this.updateSendingStatus({
                        sending: false, modifications: Object.keys(this.delta).length > 0,
                        error: null
                    });

                    this.updatePublishHistory();
                    this.updateLinks();
                    this.updateErrors();
                    this.updateCitations();
                    
                    try {
                        Flags.instance.refresh();
                    } catch (e) {
                        console.log(e);
                    }
                }
            });
            // only send updates a maximum of once every 2 seconds
        }, 2000),

        dataUpdated(force) {
            // localStorage.editingSubmission = JSON.stringify(this.data);
            // FIXME only send patch of data
            if (!force && (Object.keys(this.delta).length === 0 && !this.publish_level && !this.deleteRequest && !this.undeleteRequest)) {
                return;
            }
            this.updateSendingStatus({modifications: true});
            this.sendChanges();
        },

        updateTitle() {
            let appendLabelHeading = (label, valueElement) => {
                return $('<div>', {class: 'row no-gutters', html:[
                    $('<label>', {class:'col-3 text-right align-self-center', text: label}),
                    $('<div>', {class:'col-9 pl-3 align-self-center', html:valueElement})
                ]}).appendTo(jSyncStatus);
            };
            let appendLabelHeadingForKey = (key, showBlank, labelOverride, extra) => {
                let value = this.value(key);
                if (value !== null || showBlank) {
                    let eKey = eKeys.key(key);
                    let label = labelOverride || eKey.label;
                    let valueElement;
                    if (value === null) {
                        valueElement = $('<span>', {class: 'no-value', text: '-'});
                    } else {
                        value = eKey.prettyValue(value).val;
                        if (extra) {
                            value += extra;
                        }
                        valueElement = $('<span>', {text: value});
                    }
                    appendLabelHeading(label, valueElement);
                }
            };

            jSyncStatus.empty();

            if (this.lab_record_id) {
                appendLabelHeading('Lab ID', $('<span>', {text: this.lab_record_id}));
            }
            appendLabelHeadingForKey(SpecialEKeys.GENOME_BUILD, true, 'Build');

            if (this.record.allele && this.record.allele.resolved) {
                let resolved = this.record.allele.resolved;
                let hgvsDom = VCTable.format_hgvs(resolved);
                appendLabelHeading("Variant", hgvsDom);
                if (resolved.allele_info_id) {
                    appendLabelHeading('', $('<a>', {'data-toggle':'ajax-modal', href: Urls.view_imported_allele_info_detail(resolved.allele_info_id), text:'Resolution Details'}));
                }
            }

            let p_hgvs = this.value(SpecialEKeys.P_HGVS);
            if (p_hgvs) {
                let p_dot = p_hgvs.indexOf('p.');
                if (p_dot !== -1) {
                    p_hgvs = p_hgvs.substring(p_dot);
                }
                appendLabelHeading('p.HGVS', $('<span>', {text: p_hgvs}));
            }

            let alleleOriginBucket = this.record.allele_origin_bucket;
            let alleleOriginDisplay = {
                "U": "not-set",
                "G": "GERMLINE (default)",
                "S": "SOMATIC (default)"
            }[alleleOriginBucket];
            let alleleOriginValue = this.value(SpecialEKeys.ALLELE_ORIGIN);
            if (alleleOriginValue) {
                let eKey = eKeys.key(SpecialEKeys.ALLELE_ORIGIN);
                alleleOriginDisplay = eKey.prettyValue(alleleOriginValue).val;
                // TODO hopefully replace this with an attribute of the allele origin drop down
                // also see classification.py def calc_allele_origin_bucket(self) -> AlleleOriginBucket:
                if (alleleOriginValue.indexOf('germline') !== -1) {
                    alleleOriginBucket = "G";
                } else if (alleleOriginValue.indexOf('somatic') !== -1) {
                    alleleOriginBucket = "S";
                } else {
                    alleleOriginBucket = "U";
                }
            }

            let bucketHtml = $(`<div class="allele-origin-box horizontal allele-origin-${alleleOriginBucket}">
                <div class="allele-origin-text">
                    ${alleleOriginDisplay}
                </div>
            </div>`);

            $('<hr/>').appendTo(jSyncStatus);
            appendLabelHeading("Origin", bucketHtml);

            appendLabelHeadingForKey(SpecialEKeys.ASSERTION_METHOD, true, "Method")

            let label = "Condition";
            if (alleleOriginBucket === "S") {
                label = "Cancer";
            }

            let conditionElement;
            if (this.record.resolved_condition) {
                conditionElement = VCForm.format_condition(this.record.resolved_condition);
            } else {
                let condition = this.value(SpecialEKeys.CONDITION);
                //  if condition matching is enabled, if the user has permission to edit this record
                //  if the record is germline (somatic text resolution not enabled yet)
                // AND if the record doesn't have changes (which could cause confusion if there is un-submitted condition text change)
                if (this.conditionMatchingIsViewEnabled &&
<<<<<<< HEAD
=======
                    this.record.condition_text_match &&
>>>>>>> c0e43687
                    this.record.can_write &&
                    this.record.allele_origin_bucket === "G" &&
                    !this.record.has_changes) {
                    let conditionUrl = Urls.condition_matching(this.record.condition_text_match);
                    conditionElement = $('<a>', {href: conditionUrl , title:`Resolve condition text<br>"${_.escape(condition)}"<br>to a standard term`, text: condition, class: 'hover-link edit-link', target: '_blank'});
                } else {
                    conditionElement = $('<span>', { text: condition });
                }
            }

            appendLabelHeading(label, conditionElement);


            appendLabelHeadingForKey(SpecialEKeys.CLINICAL_SIGNIFICANCE, true, 'Class.');

            if (this.value(SpecialEKeys.SOMATIC_CLINICAL_SIGNIFICANCE)) {
                let extra = null;
                for (let level of ['a', 'b', 'c', 'd']) {
                    let value = this.value(`amp:level_${level}`);
                    if (value) {
                        extra = ` ${level.toUpperCase()}`;
                        break;
                    }
                }
                appendLabelHeadingForKey(SpecialEKeys.SOMATIC_CLINICAL_SIGNIFICANCE, true, 'Somatic Sig', extra);
            }

            if (this.record.sample_id) {
                let href = Urls.view_sample(this.record.sample_id);
                let sampleElement = $('<a>', {class:'hover-link', text: this.record.sample_name, href:href});
                sampleElement = $('<span>', {html: [
                    sampleElement,
                ]})
                appendLabelHeading('Sample', sampleElement);
            }

            if (this.userAdmin) {
                let adminLinkHref = Urls["admin:classification_classification_change"](this.record.id);
                let adminLink = $('<a>', {class:'admin-link', target: '_blank', html: 'Manage', href: adminLinkHref});
                appendLabelHeading('Admin', adminLink);
            }

            $('<div>', {id:'vc-quick-submit'}).appendTo(jSyncStatus);
        },

        variantCoordinate() {
            let vc_value = this.value(SpecialEKeys.VARIANT_COORDINATE);
            if (vc_value) {
                return vc_value;
            }
            return this.record.allele.variant_coordinate;
        },

        cHGVS() {
            vc_value = this.value(SpecialEKeys.C_HGVS);
            if (vc_value) {
                return vc_value;
            }
            if (this.allele && this.allele.resolved) {
                return this.allele.resolved.full;
            }
            return this.value(SpecialEKeys.G_HGVS);
        },

        populateForm(restrictToKeysSet) {
            let vcform = this;
            jContent.find('[name]').each(function(index, elem) {
                elem = $(elem);
                let name = elem.attr('name');
                if (restrictToKeysSet && !restrictToKeysSet.has(name)) {
                    return;
                }
                
                if (elem.closest('#fileupload').length > 0) {
                    return;
                }

                let visualElement = elem;
                if (elem.prop('tagName') === 'SELECT') {
                    let container = elem.siblings('.chosen-container');
                    if (container.length) {
                        visualElement = container;
                    }
                }

                let val = vcform.value( name );
                let immutable = vcform.immutable( name );
                
                let immutableDiv = visualElement.siblings('.immutable');
                if (immutable) {
                    if (!vcform.isEditMode()) {
                        visualElement.parent().addClass('entry-readonly');
                    }
                    visualElement.hide();
                    if (!immutableDiv.length) {
                        immutableDiv = $('<div>', {class: 'immutable'});
                        let isTextArea = elem.prop('tagName') === 'TEXTAREA';
                        if (isTextArea) {
                            immutableDiv.addClass('immutable-textarea');
                        }
                        immutableDiv.insertAfter( visualElement );
                    }
                    if (vcform.hidden(name)) {
                        immutableDiv.addClass('hidden-value');
                        val = 'hidden';
                    }
                    eKeys.key(name).formatValue(val, immutableDiv, "spaced");
                    
                } else {
                    immutableDiv.hide();
                    visualElement.show();
                    visualElement.parent().removeClass('entry-readonly');
                }

                // populate inputs even if they're hidden, as they might have
                // widget functionality (such as scientific notation)
                if (elem.attr('customPopulate')) {
                    elem.trigger('onpopulate', val);
                } else {
                    if (elem[0].nodeName === 'SELECT') {
                        vcform.populateSelect(elem[0], val);
                    } else if (elem[0].nodeName === 'SPAN') {
                        elem.age('value', val);
                    } else {
                        if (elem.val().trim() === val) {
                            // don't remove whitespace that the user has entered
                            // e.g. "One day I " would be changed to "One day I" before the user had a chance
                            // to finish (if the auto-update kicked in).
                        } else {
                            elem.val(val);
                            if (elem.refresh) {
                                elem.refesh();
                            }
                        }
                        // elem.keyup(); //keyup to trigger scientific notation
                    }
                }

            });
            if (!restrictToKeysSet) {
                this.filter('');
                this.dataUpdated();
            }
        },

        populateSelect(select, val) {
            select = $(select);
            if (val != null) {
                let options = Array.apply(null, select[0].options);
                
                if (!Array.isArray(val)) {
                    val = [val];
                }
                
                // find all the values that have no matching options
                let customValues = val.filter(v => !options.some(o => o.value === `${v}`));

                if (customValues.length) {
                    let appendTo = select;
                    let optGroups = select.children('optgroup');

                    if (optGroups && optGroups.length > 0) {
                        appendTo = $(optGroups[ optGroups.length - 1]);
                    } else {
                        appendTo = $('<optgroup>', {label: 'Illegal Value'});
                        select.append(appendTo);
                    }
                    for (const custom of customValues) {
                        appendTo.prepend($('<option>', {value: custom, text: `${custom}`}));
                    }
                }
            }
            select.val( val );
            select.trigger("chosen:updated");
        },

        immutable(key) {
            if (!this.isEditMode() || this.record.withdrawn) {
                return true;
            }
            let blob = this.data[key] || {};
            return !!blob.immutable || !!blob.hidden;
        },
        
        hidden(key) {
            let blob = this.data[key] || {};
            return !!blob.hidden;
        },

        value(key, value) {
            if (value === undefined) {
                return emptyToNull( (this.data[key] || {}).value );
            }
            if (this.immutable(key)) {
                // double check that we're not setting values for immutable values
                return;
            }

            value = emptyToNull(value);
            let eKey = eKeys.key(key);
            if (eKey.value_type === 'B' && value != null) {
                value = value == 'true';
            }
            let blob = this.data[key] || {};
            if (blob.value === value) {
                return;
            }
            blob.value = value;
            
            this.data[key] = blob;
            this.delta[key] = blob;
            
            this.dataUpdated();
            this.updateContext(key);
        },
        
        explain(key) {
            return emptyToNull( (this.data[key] || {}).explain );
        },
        
        valueLabel(key) {
            let value = this.value(key);
            let ekey = eKeys.key(key);
            
            return ekey.prettyValue(value).val;
        },
        
        note(key, note) {
            if (note === undefined) {
                return emptyToNull( (this.data[key] || {}).note );
            }
            note = emptyToNull(note);
            let noteDiv = $(`#note-${key}`);

            this.fixNotePopover(noteDiv, note);
            
            let blob = this.data[key] || {};
            blob.note = note;
            
            this.data[key] = blob;
            this.delta[key] = blob;
            this.updateContext(key);
            
            this.dataUpdated();
        },

        fixNotePopover(noteDom, note) {
            noteDom.attr('data-content', note);
            if (note) {
                noteDom.attr('data-content', note);
                noteDom.attr('data-toggle', 'popover');
                noteDom.attr('title', 'Note');
                noteDom.popover({trigger:'hover'});
                noteDom.removeClass('far');
                noteDom.addClass('fas');
                noteDom.removeClass('d-none');
            } else {
                noteDom.attr('data-toggle', null);
                noteDom.attr('title', null);
                noteDom.popover('dispose');
                noteDom.removeClass('fas');
                noteDom.addClass('far');
                if (!this.isEditMode()) {
                    noteDom.addClass('d-none');
                }
            }
        },
        
        refs(key) {
            let blob = this.data[key] || {};
            return blob.db_refs || [];
        },

        init: function(params, _eKeys, record) {

            let vcform = this;

            jContent = $(params.content);
            jSyncStatus = $(params.summary);
            jErrors = $(params.errors);
            jPublishHistory = $(params.publishHistory);
            jLinks = $(params.links);
            jShareButtons = $(params.shareButtons);
            this.userAdmin = params.userAdmin;
            this.lab_record_id = params.lab_record_id;
            this.citations = params.citations;
            this.conditionResolution = params.conditionResolution;
            this.attachmentsEnabled = params.attachmentsEnabled || false;
            this.conditionMatchingIsViewEnabled = params.conditionMatchingIsViewEnabled || false;
            
            jHelp = $(params.help);
            jCritTable = $(params.critTable);
            jFilterBox = $(params.filterBox);
            jClearFilterButton = $(params.clearFilterButton);
            jClearFilterButton.hide();

            eKeysBase = _eKeys;  // so we can copy it again when config changes
            eKeys = _eKeys.configCopy(record.config);
            vcLinks = new VCLinks(eKeys);
            vcform.url = Urls.classification_api();
            vcform.genomeBuild = params.genomeBuild;

            this.otherClassificationsSummary = params.otherClassificationsSummary;
            this.reportEnabled = params.reportEnabled;
            this.deleteEnabled = params.deleteEnabled;
            this.withdrawReasons = params.withdrawReasons;

            this.initData(record);
            // Create the sections
            let firstFamily = true;
            for (let familyKey of Object.keys(EKey.families)) {
            
                if (familyKey === 'U' && !eKeys.hasUnknown) {
                    continue;
                }

                let firstCss = firstFamily ? " in" : "";
                let label = EKey.families[familyKey];
                jContent.append(
                    $('<div>', {class: 'card', family: familyKey, html:[
                        $('<div>', {class:'card-header collapsed' + firstCss, "data-toggle":"collapse", "data-target": `#section-${familyKey}`, html:[
                            $('<a>', {class:'card-title', text: label})
                        ], click: (e) => {this.toggleCheck(e)}}),
                        $('<div>', {id:`section-${familyKey}`, class: "panel-collapse collapse" , 'data-parent': `#${jContent.attr('id')}`, html: [
                            $('<div>', {class:`card-body sub-content sub-content-${familyKey}`, family: familyKey})
                        ]})
                    ]})
                );
                firstFamily = false;
            }
            // fill the data in the sections
            jContent.find(".sub-content[family]").each((index, elem) => {
                this.populateFamily(elem);
            });

            if (this.attachmentsEnabled) {
                let familyKey = 'uploads';
                jContent.append(
                    $('<div>', {family: familyKey, class: 'card', html:[
                        $('<div>', {class:'card-header collapsed', "data-toggle":"collapse", "data-target": `#section-${familyKey}`, html:[
                            $('<a>', {class:'card-title', text: 'Uploads'})
                        ], click: (e) => {this.toggleCheck(e)}}),
                        $('<div>', {id:`section-${familyKey}`, class: "panel-collapse collapse", 'data-parent': `#${jContent.attr('id')}`, html: [
                            $('<div>', {class:`card-body sub-content sub-content-${familyKey}`, family: familyKey})
                        ]})
                    ]})
                );
                $('#upload-section').detach().appendTo($(`#section-${familyKey}`));
            }

            jContent.find('[data-parent]').on('shown.bs.collapse', function() {
                if (!filtering) {
                    let scrollMe = $('.main-content');
                    let scrollTo = $(this).closest('.card');
                    let scrollToOffset = scrollTo.position().top;
                    // scrollMe.scrollTop(scrollToOffset + 15);
                    scrollMe.animate({scrollTop: scrollToOffset + 15}, 200);
                } else {
                    // console.log('STILL FILTERING, NO JUMPINT');
                }
            });

            jContent.find("h3").attr('tabindex', 0);
            let entries = jContent.find("[entry]");
            entries.focusin(function() {
                vcform.updateContext($(this).attr('entry'));
            });
            entries.click(function() {
                vcform.updateContext($(this).attr('entry'));
            });

            jContent.find("label").click(function() {
                let entry = $(this).closest('[entry]');
                entry.find('input').focus();
                entry.find('[tabindex]').focus();
            });

            jFilterBox.keyup(function() {
                let filterValue = $(this).val().trim();
                vcform.filter( filterValue );
                if (filterValue.length) {
                    jClearFilterButton.show();
                } else {
                    jClearFilterButton.hide();
                }
            });
            jFilterBox.focusin(function() {
                window.setTimeout(() => {
                    jFilterBox.select();
                }, 1);
                jHelp.closest('.card').find('.card-title').text('Filter');
                jHelp.empty()
                    .append($('<div>', {class: 'description', html: 'Type in the filter to search on field names<br/>Type * to see the entire populated form at once.<br/>Type ** to see all possible fields at once.'}));
            });

            this.populateForm();
            this.updateErrors();
            this.updateSummaryTable();
            this.setupUnloadWarning();

            $('#vc-extras').on('mousewheel', function(event) {
                let scrollMe = $('.main-content');
                let scroll = scrollMe.scrollTop();
                scrollMe.scrollTop(scroll - event.originalEvent.wheelDeltaY);
                return false;
            });
        },

        toggleCheck: function(e) {
            if (filtering) {
                e.stopPropagation();
            }
        },

        // The actual show/hide of elements on the form
        filter: function(val) {
            let oldFiltering = filtering;
            let showUploads = null;
            if (val.length === 0) {
                if (filtering) {
                    showUploads = true;
                }
                filtering = false;
            } else {
                showUploads = 'uploads'.startsWith(val.toLowerCase());
            }
            if (!this.attachmentsEnabled) {
                showUploads = false;
            }

            val = val.toLowerCase();
            //let inst = jContent.accordion('instance');
            eKeys.forEach(eKey => {
                let matches = false;
                if (eKey.exclude_namespace && this.value(eKey.key) == null) {
                    matches = false;
                } else {
                    if (val.length === 0 || val === '**') {
                        matches = true;
                    } else if (val === '*') {
                        matches = this.value(eKey.key) !== null || this.note(eKey.key) !== null || this.severity(eKey.key) !== null;
                    } else if (eKey.matchesFilter(val)) {
                        matches = true;
                    }
                }
                let elem = $(`[entry="${eKey.key}"]`);

                filtered[eKey.key] = !matches;
                let shouldHide = filtered[eKey.key];

                if (!shouldHide &&
                    !filtering &&
                    eKey.hide === true &&
                    this.value(eKey.key) === null &&
                    this.note(eKey.key) === null) {
                    shouldHide = true;
                }
                if (!shouldHide) {
                    elem.show();
                } else {
                    elem.hide();
                }
            });

            if (showUploads === true) {
                $(`[family=uploads]`).show();
            }

            if (val.length) {
                filtering = true;
            } else {
                filtering = false;
            }
            this.showHideFamilies();
            if (oldFiltering !== filtering) {
                let allPanels = $('#vc-form [data-parent].collapse');
                let scrollMe = $('.main-content');
                if (filtering) {
                    this.previously_expanded = allPanels.filter('.show');
                    $('#vc-form .accordion').removeClass('indicator-plus-before');
                    allPanels.addClass('show');
                    scrollMe.scrollTop(0);
                } else {
                    $('#vc-form .accordion').addClass('indicator-plus-before');
                    allPanels.not(this.previously_expanded).removeClass('show');
                    if (this.previously_expanded && this.previously_expanded.length) {
                        //this.previously_expanded.get(0).scrollIntoView();
                        window.setTimeout(() => {
                            scrollMe.scrollTop(this.previously_expanded.closest('.accordion').position().top + 15);
                        },1);
                    }
                }
            }
            if (showUploads === false) {
                $(`[family=uploads]`).hide();
            }
        },

        showHideFamilies: function() {
            let showing = {};
            eKeys.forEach(eKey => {
                if (eKey.exclude_namespace && this.value(eKey.key) == null) {
                    return;
                }
                let shouldHide = filtered[eKey.key];
                if (!shouldHide) {
                    showing[eKey.evidence_category] = true;
                }
            });
            Object.keys(EKey.families).forEach(family => {
                let members = jContent.find(`.card[family='${family}']`);
                if (showing[family]) {
                    members.removeClass('no-results');
                } else {
                    members.addClass('no-results');
                }
            });
        },

        refreshContext: function() {
            this.updateContext(this.currentContextKey);
        },
        /**
         * Updates the help context box based on an entry element
         */
        updateContext: function(key) {
            let thisForm = this;
            this.currentContextKey = key;
            let value = this.value(key);
            let note = this.note(key);
            let explain = this.explain(key);
            let refs = this.refs(key);
            let eKey = eKeys.key(key);
            let immutable = this.immutable(key);

            jHelp.closest('.card').find('.card-title').text(eKey.label);
            jHelp.empty();
            let content = jHelp;
            
            let valueElement = $('<span>');
            eKey.formatValue(value, valueElement);
            if (valueElement.text() === '') {
                valueElement = $('<span>', {class:'no-value', text:'blank'});
            }

            $('<div>', {class: 'my-1', style:'white-space:pre-wrap', html:[
                $('<label>', {class:'mr-2', text: 'Value: '}),
                valueElement
            ]}).appendTo(content);

            if (note !== null) {
                $('<div>', {class: 'note text-secondary my-1', html:[
                    $('<label>', {class:'mr-2', text: 'Note: '}),
                    $('<span>', {text:note})
                ]}).appendTo(content);
            }
            if (refs !== null && refs.length) {
                let refsDom = $('<div>', {class: 'refs'}).appendTo(content);
                for (let ref of refs) {
                    this.renderReference(ref).appendTo(refsDom);
                }
            }
            
            $('<div>', {class: 'value-end'}).appendTo(content);
    
            if (eKey.version) {
                content.append(
                    $('<div>', {class: "my-1"}).append($('<label>', {text: 'Version: '}), $('<span>').html(eKey.version))
                );
            }
            if (eKey.examples && !immutable) {
                eKey.examples.forEach(example => {
                    content.append(
                        $('<div>', {class: "my-1"}).append($('<label>', {class:'mr-2', text: 'Example: '}), $('<span>').html(example))
                    );
                });
            }
            
            if (explain) {
                content.append(
                    $('<div>', {class: "description mt-2"}).html([
                        $('<div>', {class: 'explain full'}),
                        $('<div>', {text: 'Lab specific description'}).css('font-style', 'italic').css('display', 'inline-block'),
                        $('<div>', {class: 'explain-content', text: explain})
                    ])
                );
            } else {
                descriptionSpan = eKey.description ? EKeys.fixDescription(eKey.description) : $('<i>', {text:'No help is provided for this field'});
                if (this.isEditMode()) {
                    if (eKey.hide === true) {
                        descriptionSpan.append($('<br/><br/><i>This field is not shown by default for your lab.</i>'));
                    }
                }
                let description = $('<div>', {class: "description mt-2"}).appendTo(content);
                descriptionSpan.appendTo(description);

                if (eKey.see) {
                    content.append([
                        $('<br/>'),
                        $('<a>', {class: 'hover-link external-link', href: eKey.see, text: eKey.see, target: eKey.key})
                    ]);
                }
            }
            jHelp.css({'max-height': 660});

            if (this.helpOverflowAmount() > 0) {
                $('<div>', {
                    style: 'position:absolute; bottom: 0px; right: 0px; padding: 4px; background-color: white; border-radius: 4px',
                    html: $('<a>', {text: 'Click for full content', class: 'hover-link'}).click(function(e) {

                        function titledValue(title, value) {
                            return $("<div>", {class: 'mb-4', html:[
                                $("<label>", {"text": title, "style": "font-weight:600"}),
                                $("<hr>", {"style": "margin-top:0.5rem;margin-bottom:0.5rem"}),
                                $("<div>", {class:'text-body', html: value})
                            ]});
                        }
                        let helpHtml = eKey.description ? EKeys.fixDescription(eKey.description) : $('<i>', {text:'No help is provided for this field'});
                        let popupContent = $('<div>');
                        popupContent.append(titledValue("Description", helpHtml));

                        if (eKey.see) {
                            popupContent.append(titledValue("Relevant Link", $('<a>', {class: 'hover-link external-link', href: eKey.see, text: eKey.see, target: eKey.key})));
                        }
                        if (explain) {
                            popupContent.append(titledValue("Lab Specific Details", explain));
                        }
                        if (note) {
                            popupContent.append(titledValue("Note", explain));
                        }
                        let valueHtml;
                        if (value) {
                            valueHtml = $("<div>", {style:'white-space:pre-wrap;word-break: break-word;', html: eKey.formatValue(value)});
                        } else {
                            valueHtml = $("<i>", {class:'no-value', text:"No Value"});
                        }
                        popupContent.append(titledValue("Value", valueHtml));

                        if (refs !== null && refs.length) {
                            let refsDom = $('<ul>', {class: 'refs'});
                            for (let ref of refs) {
                                $('<li>', {html: thisForm.renderReference(ref) }).appendTo(refsDom);
                            }
                            popupContent.append(titledValue("References", refsDom));
                        }

                        createModal('info', eKey.label, popupContent);
                    })
                }).appendTo(jHelp);
            }
            // if (this.helpOverflowAmount() > 0) {
            //    jHelp.css({'max-height': jHelp[0].scrollHeight});
            //}

        },

        helpOverflowAmount: function() {
            let box = jHelp[0];
            return box.scrollHeight - box.clientHeight;
        },
        
        promptNote: function(key) {
            if (!this.isEditMode() || this.record.withdrawn) {
                return;
            }
        
            let vcform = this;
            let eKey = eKeys.key(key);

            let dialogContent = createModalShell('note',eKey.label, 'lg');
            let body = dialogContent.find('.modal-body');
            $('<p>', {text: 'Edit the note for this field below'}).appendTo(body);
            let textArea = $('<textarea>', {text: this.note(key), class:'form-control', rows:5}).appendTo(body);
            let footer = dialogContent.find('.modal-footer');
            footer.html([
                $('<button>', {type:"button", class:"btn btn-secondary", 'data-dismiss':"modal", text:'Cancel'}),
                $('<button>', {type:"button", class:"btn btn-primary", text:'OK', click: () => {
                    vcform.note(key, textArea.val());
                    dialogContent.modal('hide');
                }}),
            ]);

            dialogContent.on('hidden.bs.modal', function() {
                dialogContent.modal('dispose');
                dialogContent.remove();
            });
            dialogContent.on('shown.bs.modal', function() {
                textArea.focus();
            });
            dialogContent.modal({focus:true});
        },

        createEntry: function(eKey) {
            let key = eKey.key;
            let vcform = this;
            
            let type = eKey.value_type;
            switch (type) {
                case 'B': type = 'bool'; break;
                case 'C': type = 'crit'; break;
                case 'D': type = 'date'; break;
                case 'S': type = 'select'; break;
                case 'M': type = 'multiple'; break;
                case 'A': type = 'age'; break;
                case 'T': type = 'textarea'; break;
                case 'U': type = 'user'; break;
                case 'N': type = 'unit'; break;
                // case N Unit (0 to 100)
                default: type = 'input';
            }


            let label = eKey.label;
            if (eKey.mandatory) {
                label = '*' + label;
            }
            let labelDom =  $('<div>', {class: 'text-right align-self-center', id: `label-${key}`, html:[
                $('<label>', {text: label})
            ]});
            if (type === 'textarea') {
                labelDom.addClass('col-12 mb-2');
            } else {
                labelDom.addClass('col-4');
            }

            if (eKey.sub_label) {
                labelDom.append($('<div>', {class: 'text-info', text: eKey.sub_label}));
            }

            let noteText = this.note(key);
            let explain = this.explain(key);
            let hasNote = !!noteText;
            let hasExplain = !!explain;

            let widgetDiv = $('<div>', {class: "col-7"});

            let noteDiv = $('<i/>', {
                class: 'text-muted fa-comment-alt note',
                id: `note-${key}`,
                click: () => {this.promptNote(key);}
            });
            this.fixNotePopover(noteDiv, noteText);

            let infoDiv = $('<i/>', {
                id: `explain-${key}`,
                title: 'This field has a custom description. Click on it and view the blue help box for details.',
                class: `fas fa-info-circle text-muted explain`,
            });
            if (!hasExplain) {
                infoDiv.addClass('d-none');
            }

            let entry = $('<div>', {class:`row entry entry-${type} form-group`, entry:key, html:[
                labelDom,
                widgetDiv,
                $('<div>', {class: 'col-1 text-nowrap p-0 d-flex', html: [noteDiv, infoDiv]})
            ]});
            entry.css('align-items', 'center');

            switch (type) {
            
                case 'bool':
                case 'crit':
                case 'select':
                case 'multiple': {
                    let value = this.value(key);
                    let optionSources = eKey.options || [];

                    // move all disabled options to the bottom
                    optionSources = _.flatten(_.partition(optionSources, o => !o.exclude_namespace));
                    if (type === 'bool') {
                        optionSources = [
                            {key: 'true', label: 'True'},
                            {key: 'false', label: 'False'}
                        ];
                    }

                    let optGroups = [];
                    let options = [];

                    let standardPrefix = ""
                    let overridePrefix = ""
                    let emptyValuePrefix = "";
                    if (type === "crit") {
                        overridePrefix = "❗";
                        standardPrefix = "⭐ ";
                        emptyValuePrefix = "⚪ ";
                    }

                    let blankOption = optionSources.find(o => !('key' in o));

                    let makeOption = (option, overridePrefix) => {
                        let prefix = "";
                        if (option.key === "NM" || option.key === "NA") {
                            prefix = emptyValuePrefix;
                        } else if (option.key) {
                            prefix = standardPrefix;
                        }
                        if (overridePrefix) {
                            prefix = overridePrefix;
                        }

                        let optDom = $('<option>', {
                            value: option.key || '',
                            text: prefix + (option.label || EKey.prettyKey(option.key))
                        });
                        optDom.prop("disabled", !!option.exclude_namespace);

                        return optDom;
                    }

                    if (optionSources.find(o => o.override)) {
                        let optGroupNormal = optionSources.filter(o => !o.override).map(option => {
                            return makeOption(option);
                        });
                        let optGroupOverride = optionSources.filter(o => o.override).map(option => {
                            return makeOption(option, overridePrefix);
                        });
                        optGroups.push($('<optgroup>', {label: 'standard values', html: optGroupNormal}));
                        optGroups.push($('<optgroup>', {label: 'override values', html: optGroupOverride}));
                    } else {
                        options = optionSources.map(option => {
                            return makeOption(option);
                        });
                        optGroups = optGroups.concat(options);
                    }

                    if (eKey.allow_custom_values) {
                        optGroups.push($('<optgroup>', {
                            label: 'custom values',
                            html: $('<option>', {value: '!CUSTOM!', text: 'Enter Custom Value'})
                        }));
                    }

                    if (!blankOption) {
                        options.unshift($('<option>', {value: '', text: ''}));
                    }

                    let select = $('<select>', {name: key, html: options.concat(optGroups)});
                    if (type === 'multiple') {
                        select.attr('multiple', true);
                    }
                    widgetDiv.append(select);

                    select.chosen({
                        allow_single_deselect: true,
                        width: '288px',
                        placeholder_text_single: ' '
                    }).change(function () {

                        let custom = false;
                        let value = emptyToNull($(this).val());

                        let valueArray = value;
                        if (!Array.isArray(valueArray)) {
                            valueArray = [valueArray];
                        }
                        if (valueArray.indexOf('!CUSTOM!') !== -1) {
                            valueArray = valueArray.filter(v => v !== '!CUSTOM!');
                            custom = true;
                            let customVal = emptyToNull(prompt('Please enter the custom value'));
                            valueArray.push(customVal);
                        }

                        if (type !== 'multiple') {
                            value = valueArray[0];
                        } else {
                            value = valueArray;
                        }
                        let key = $(this).attr('name');

                        vcform.value(key, value);

                        if (custom) {
                            this.blur();
                            vcform.populateSelect(this, value);
                        }
                        if (type === 'crit' || $(this).prop('name') === SpecialEKeys.ASSERTION_METHOD) {
                            vcform.updateSummaryTable();
                        }
                    });

                    break;
                }
                case 'textarea': {
                    labelDom.removeClass('text-right');
                    let input =
                        $('<textarea>', {
                            class: 'form-control',
                            name: key,
                            rows: 4,
                            placeholder: eKey.placeholder || '',
                            keyup: function () {
                                vcform.value(key, $(this).val());
                            },
                            change: function (val) {
                                vcform.value(key, $(this).val());
                            },
                        });
                    widgetDiv.append(input);
                    widgetDiv.removeClass('col-6').addClass('col-11');
                    break;
                }
                case 'age':
                {
                    let ageSpan = $('<span>', {name: key});
                    widgetDiv.append(ageSpan);
                    ageSpan.age({
                        updated: (event, data) => {
                            vcform.value(key, data.value);
                        }
                    });
                }
                break;
                default: {
                    let input =
                        $('<input>', {
                            class: 'form-control',
                            name: key,
                            placeholder: eKey.placeholder || '',
                            keyup: function () {
                                vcform.value(key, $(this).val());
                            },
                            change: function (val) {
                                vcform.value(key, $(this).val());
                            }
                        });
                    if (type === 'date') {
                        input.datepicker({dateFormat: "yy-mm-dd"});
                    }

                    widgetDiv.append(input);

                    if (type === 'unit') {
                        //$('<div>', {text: '(0-1)', class: 'unit', title: 'This value should be between 0 and 1'}).appendTo(entry);
                        input.scientific({
                            placeholder_short: '(0-1)',
                            placeholder: 'Enter a frequency between 0 and 1. You will be shown a % representation to the right.',
                            tooltip: 'This is the % representation of the inputted frequency'
                        });
                    }
                }
            }

            return entry;
        },

        populateFamily: function(divy) {
            divy = $(divy);
            let family = divy.attr('family');
            eKeys.forEach(eKey => {
                if (eKey.evidence_category === family) {
                    const entry = this.createEntry(eKey);
                    divy.append(entry);
                }
            });
        },

        clearFilter: function() {
            jFilterBox.val('');
            jFilterBox.keyup();
        },
        
        searchAsterisk: function() {
            window.setTimeout(() => {
                jFilterBox.val('*');
                jFilterBox.keyup();
            },0);
        },

        setAccordionIndex: function(family) {
            let segment = $(`.card[family=${family}] .collapse`);
            if (filtering) {
                this.clearFilter();
                window.setTimeout(() => {
                    segment.collapse('show');
                }, 1);
            } else {
                segment.collapse('show');
            }
        },

        hasStrength: function(val) {
            return val !== null && val !== 'NM' && val !== 'NA' && val !== 'N';
        },

        evidenceWeights: function(strs) {
            let weights = [];
            let critValuesExtra = Object.assign({"BM": "Benign Moderate"}, EKey.critValues);
            for (let strength of Object.keys(critValuesExtra)) {
                if (!this.hasStrength(strength)) {
                    continue;
                }
                let count = strs[strength] || 0;
                if (count > 0) {
                    weights.push(`${count}x${strength}`);
                }
            }
            return weights.join(', ');
        },

        calculateOverall: function(strs) {
            const getStr = function(key) {
                return strs[key] || 0;
            };
            const PVS = getStr('PVS');
            const PS = getStr('PS');
            const PM = getStr('PM');
            const PP = getStr('PP');
            const BA = getStr('BA');
            const BS = getStr('BS');
            const BP = getStr('BP');
            const BM = getStr('BM'); // note this aren't standard, so can't calculate anything with it
            const BX = getStr('BX');
            const PX = getStr('PX');

            let result = {
                P: null,
                LP: null,
                B: null,
                LB: null,
                US: null,
                X: null
            };

            // can't do ACMG calculation with Benign Moderate, non standard strength
            if (BM || BX || PX) {
                result.X = 1;
                return result;
            }

            if ((PVS || PS || PM || PP) && (BA || BS || BP)) {
                result.US = 2;
            } else {
                // Check for pathogenic
                if (
                    PVS >= 1 && (
                        PS >= 1 ||
                        PM >= 2 ||
                        (PM === 1 && PP === 1) ||
                        PP >= 2)) {
                    result.P = 1;
                } else if (
                    PS >= 2) {
                    result.P = 2;
                
                } else if (
                    PS === 1 && (
                        PM >= 3 ||
                        (PM === 2 && PP >= 2) ||
                        (PM === 1 && PP >= 4))
                    ) {
                    result.P = 3;
                }
                // Check likely pathogenic
                else if (PVS >= 1 && PM === 1) {
                    result.LP = 1;
    
                } else if (PS === 1 && (PM === 1 || PM === 2)) {
                    result.LP = 2;
    
                } else if (PS === 1 && PP >= 2) {
                    result.LP = 3;
    
                } else if (PM >= 3) {
                    result.LP = 4;
    
                } else if (PM === 2 && PP >= 2) {
                    result.LP = 5;
    
                } else if (PM === 1 && PP >= 4) {
                    result.LP = 6;
                }
    
                // check benign
                if (BA >= 1) {
                    result.B = 1;
                } else if (BS >= 2) {
                    result.B = 2;
                }
    
                // check likely benign
                else if (BS === 1 && BP === 1) {
                    result.LB = 1;
                } else if (BP >= 2) {
                    result.LB = 2;
                }
                
                if (Object.keys(result).filter(key => !!result[key]).length === 0) {
                    result.US = 1;
                }
            }

            return result;
        },

        classificationLabels: {
            P: 'Pathogenic',
            LP: 'Likely pathogenic',
            B: 'Benign',
            LB: 'Likely benign',
            US: 'Uncertain significance',
            X: 'Custom assertion method used (includes non-standard strength)'
        },
        roman: ['-','i','ii','iii','iv','v','vi'],

        formatOverall: function(result) {
            let footnote = (classification, note) => {
                let assertionMethod = this.value(SpecialEKeys.ASSERTION_METHOD);
                // FIXME maybe just check for "ACMG" in assertionMethod
                let row = $('<span>');
                if (assertionMethod && assertionMethod.indexOf('VCGS') !== -1) {
                    row.text(`Custom assertion method used.`);
                } else {
                    row.text('Calculation: ' + this.classificationLabels[classification]);
                    let noteLabel = '';
                    if (classification !== 'X') {
                        noteLabel = '(' + this.roman[note] + ')';
                    }
                    let calculation = $('<span>', {text: ' ' + noteLabel, title: `See ${row.text()} ${noteLabel} in ACMG Standards and Guidelines Table 5. Rules for combining criteria to classify sequence variants`}).appendTo(row);
                }
                return row;
            };

            let dom = $('<div>', {class:'calculated-result m-2'});
            for (let key of Object.keys(result)) {
                let value = result[key];
                if (value) {
                    dom.append(footnote(key, value));
                }
            }
            return dom;
        },

        updateSummaryTable: function() {
            let cellCount = {};
            let strengthCount = {};
            let score = 0;

            let familiesWithCrits = {};
            for (let crit of eKeys.criteria()) {
                familiesWithCrits[crit.evidence_category] = true;
                let critId = crit.key;
                let val = this.value(critId);
                let str = crit.defaultValue();

                let cell = crit.evidence_category + '-';
                if (this.hasStrength(val)) {
                    cell += val;
                    strengthCount[val] = (strengthCount[val] || 0) + 1;
                    let critPoints = EKey.strengthToPoints[val] || 0;
                    score += critPoints;
                } else {
                    cell += str;
                }
                let cellEntry = cellCount[cell] || {possible:[], neutral:[], notMet:[], actual:[]};
                cellCount[cell] = cellEntry;
                let label = crit.label;

                if (val == null && crit.hide) {
                    continue;
                }
                if (val == null) {
                    cellEntry.possible.push(label);
                } else if (val === 'N') {
                    cellEntry.neutral.push(label);
                } else if (!this.hasStrength(val)) {
                    cellEntry.notMet.push(label);
                } else {
                    cellEntry.actual.push(label);
                }
            }

            let assertionMethod = this.value(SpecialEKeys.ASSERTION_METHOD);
            let pointBased = false;
            // maybe look at the criteria to see if they're point based?
            if (assertionMethod && assertionMethod.indexOf('horak') !== -1) {
                pointBased = true;
            }

            let critTable = $('<table>');
            let headerRow = $('<tr>');
            headerRow.append($('<th></th>'));

            for (let key of Object.keys(EKey.critValues)) {
                if (!this.hasStrength(key)) {
                    continue;
                }
                let label = key;
                let th;
                if (pointBased) {
                    let points = EKey.strengthToPoints[key];
                    let title = "";
                    if (points != 0) {
                        let plural = Math.abs(points) > 1 ? "s" : "";
                        let direction = points < 0 ? "Benign" : "Oncogenic"
                        title = `(${Math.abs(points)} point${plural}) Towards ${direction}`;
                    } else {
                        title = "Neutral";
                    }
                    th = $(`<th>`, {text: `${(EKey.strengthToPoints[key])}`, title: title, class: 'col-header'});
                } else {
                    th = $(`<th>`, {text: key, class: 'col-header', title: EKey.critValues[key], 'data-toggle':"tooltip", 'data-placement': 'left'});
                }
                
                headerRow.append(th);
            }
            critTable.append(headerRow);

            let accordionWid = $(".content");
            Object.keys(EKey.families).forEach(fam => {
                if (!familiesWithCrits[fam]) {
                    return;
                }
                let familyLabel = EKey.families[fam];
                    
                let clickMethod = this.setAccordionIndex.bind(this, fam);
                let row = $('<tr>', {click: clickMethod});

                row.append($('<th>', {text: fam, class: 'row-header', title: familyLabel}));
                for (let str of Object.keys(EKey.critValues)) {
                    if (!this.hasStrength(str)) {
                        continue;
                    }
                    let key = fam + '-' + str;
                    let values = cellCount[fam + '-' + str] || {possible:[], notMet:[], neutral: [], actual:[]};
                    
                    let tooltip = [];
                    if (values.actual.length) {
                        tooltip.push( 'Met : ' + values.actual.join(', ') );
                    }
                    if (values.neutral.length) {
                        tooltip.push( 'Neutral : ' + values.neutral.join(', '));
                    }
                    if (values.notMet.length) {
                        tooltip.push( 'Not Met/Applicable : ' + values.notMet.join(', ') );
                    }
                    if (values.possible.length) {
                        tooltip.push( 'Not Evaluated : ' + values.possible.join(', ') );
                    }

                    let td = $('<td>', {title: tooltip.join('\n'), id:`table-${fam}-${str}`});
                    if (values.actual.length > 0) {
                        let direction = str[0];
                        td.addClass(`${direction}-cell`)
                        td.append($('<span>', {class: 'met', text: values.actual.length}));
                    }
                    if (values.notMet.length || values.possible.length) {
                        td.append($('<span>', {class: 'possible',
                            text: '/'.repeat(values.notMet.length) + '/'.repeat(values.neutral.length) + '?'.repeat(values.possible.length)
                        }));
                    }
                    if (values.actual.length === 0 && values.possible.length === 0) {
                        if (values.notMet.length === 0) {
                            td.addClass(`blank-cell`);
                        } else {
                            td.addClass('rejected-cell');
                        }
                    }
                    row.append(td);
                }
                critTable.append(row);
            });

            jCritTable.empty().append(critTable)

            if (!pointBased) {
                let result = this.calculateOverall(strengthCount);
                let evidenceWeightsDom = $('<div>', {class: 'm-2', text: this.evidenceWeights(strengthCount)});
                let resultDom = this.formatOverall(result);
                jCritTable.append(evidenceWeightsDom).append(resultDom);
            } else {
                let overallValue;
                if (score <= -7) {
                    overallValue = "Benign";
                } else if (score <= -1) {
                    overallValue = "Likely Benign";
                } else if (score <= 5) {
                    overallValue = "VUS";
                } else if (score <= 9) {
                    overallValue = "Likely Oncogenic";
                } else {
                    overallValue = "Oncogenic";
                }

                jCritTable.append(
                    $('<div>', {class: 'text-center my-2', html:`Calculated Score: ${score} ${overallValue}`})
                )
            }
        }
    };

    return VCForm;
})();

VCForm.format_condition = function(condition_json) {
    let dom = $('<span>');
    if (!condition_json) {
        return dom;
    }
    if (!condition_json.resolved_terms) {
        dom.append(condition_json.display_text);
        return dom;
    }

    let first = true;
    for (let term of condition_json.resolved_terms) {
        if (!first) {
            $('<br>').appendTo(dom);
        }
        first = false;
        $('<span>', {html: [
            $('<a>', {
                text: term.term_id,
                href:Urls.ontology_term(term.term_id.replace(':','_')),
                class: 'hover-link'
            }),
            " ",
            term.name
        ]}).appendTo(dom);
    }
    if (condition_json.resolved_terms.length > 1 && condition_json.resolved_join) {
        $('<span>', {class: 'font-italic', text:condition_json.resolved_join === 'C' ? ' Co-occurring' : ' Uncertain'}).appendTo(dom);
    }
    return dom;
};

let VCTable = (function() {
    let VCTable = function() {};
    VCTable.prototype = {};
    return VCTable;
})();

VCTable.format_hgvs = (parts) => {
    if (typeof(parts) == 'string') {
        parts = parts.trim();
        if (!parts.length) {
            return $('<span>', {text:'-', class:'no-value'});
        }
        return $('<span>', {text:limitLength(parts, 100)});
    } else if (!parts) {
        return $('<span>', {text:'-', class:'no-value'});
    }
    let genomeBuild = parts.genome_build;
    let transcript = parts.transcript;
    let geneSymbol = parts.gene_symbol;
    let cNomen = parts.c_nomen || parts.variant; // older code called cNomen 'variant'
    let allele = parts.allele;
    let variantId = parts.variant_id;
    let alleleId = parts.allele_id;
    let alleleInfoId = parts.allele_info_id;
    // let validationInclude = parts.validation_include;
    // let alleleInfoStatus = parts.allele_info_status;
    let icon = parts.icon;
    let tooltip = parts.tooltip;
    let pHgvs = parts.p_hgvs;
    let url = null;
    let error = parts.error;

    if (error) {
        return $(`<span><i class="fa-solid fa-circle-exclamation text-danger"></i> ${error}</span>`);
    }

    if (variantId) {
        url = Urls.view_allele_from_variant(variantId)
    } else if (alleleId) {
        url = Urls.view_allele(alleleId)
    }
    // also turn into a link

    let outterDom = $('<div>');
    let dom = $('<div>').appendTo(outterDom);

    if (allele) {
        outterDom.prepend($('<dom>', {class: 'font-weight-bold', text: allele}));
    }

    if (genomeBuild && (parts.desired === false || parts.normalized === false || parts.always_show_genome_build)) {
        let genomeBuildWrapper = $('<div>');
        let addNewLine = false;
        if (parts.normalized === false) {
            $('<span>', {html: 'not resolved, showing imported ', style:'color:#888'}).appendTo(genomeBuildWrapper);
        } else if (parts.desired === false) {
            $('<span>', {html: 'not lifted-over ', style:'color:#888'}).appendTo(genomeBuildWrapper);
        } else {
            addNewLine = true;
        }

        dom.append(genomeBuildWrapper);
        dom.append($('<span>', {text: genomeBuild, style:'font-weight:500; color:#888'}));
        if (addNewLine) {
            dom.append("<br/>");
        } else {
            dom.append(' ');
        }
        // <span style="white-space: nowrap"><span>{{ c_hgvs.transcript }}</span>{% if c_hgvs.gene_symbol %}(<span class="text-secondary" style="letter-spacing: 0.5px">{{ c_hgvs.gene_symbol }}</span>){% endif %}:</span><span style="display:inline-block;word-break: break-all">{{ c_hgvs.raw_c }}</span>
    }

    let cDom = $('<span>', {class:'c-hgvs-body'});
    if (transcript && cNomen) {
        cDom.append($('<span>', {text: transcript, class:'c-hgvs-transcript'}));
        if (geneSymbol) {
            cDom.append($('<span>', {class: 'c-hgvs-gene-symbol-b', html:[
                $('<span>', {text: "(", class: 'bracket'}),
                $('<span>', {class: 'c-hgvs-gene-symbol', text: geneSymbol}),
                $('<span>', {text: ")", class: 'bracket bracket-close'})
            ]}));
        }
        cDom.append($('<span>', {text: ":", class: 'colon'}));
        // used to be display:inline-block; but that doesn't underline
        cDom.append($('<span>', {class:'c-hgvs-nomen', text: limitLength(cNomen, 100)}));
    } else {
        cDom.append(limitLength(parts.full, 100));
    }
    if (url) {
        cDom = $('<a>', {href: url, html: cDom, class: 'hover-link'});
    }
    dom.append(cDom);
    if (icon) {
        let iconData = {"class": icon};
        if (tooltip) {
            iconData.title = tooltip;
        }
        let iconDom = $('<i>', iconData);
        iconDom.appendTo(dom);
    }

    if (pHgvs) {
        $('<span>', {class: 'd-block mt-1 text-secondary', text: limitLength(pHgvs)}).appendTo(dom);
    }
    return outterDom;
};

VCTable.hgvs = (data, type, row) => {
    return VCTable.format_hgvs(data).prop('outerHTML');
}

VCTable.condition = (data, type, row) => {
    if (data.resolved_terms) {
        return VCForm.format_condition(data).prop('outerHTML');
    } else {
        return data.display_text;
    }
};

VCTable.somatic_clinical_significance = (data, type, row) => {
    if (SpecialEKeys.SOMATIC_CLINICAL_SIGNIFICANCE in data) {
        let scs = data[SpecialEKeys.SOMATIC_CLINICAL_SIGNIFICANCE];
        let dom;
        if (scs) {
            let scsKey = EKeys.cachedKeys.key(SpecialEKeys.SOMATIC_CLINICAL_SIGNIFICANCE);
            let scsLabel = scsKey.prettyValue(scs);
            dom = $('<span>', {text: scsLabel.val, 'class': `c-pill scs scs-${scs}`});

            let highest_level = data["highest_level"];
            if (highest_level) {
                dom.append(` <span class="amp-level">${highest_level}</span>`);
            }

        } else {
            dom = $('<span>', {class: 'c-pill scs-none no-value', text: 'No Data'});
        }
        return dom.prop('outerHTML');
    } else {
        return "";
    }
}

VCTable.classification = (data, type, row) => {
    let dom;
    let cs = data[SpecialEKeys.CLINICAL_SIGNIFICANCE];
    let csKey = EKeys.cachedKeys.key(SpecialEKeys.CLINICAL_SIGNIFICANCE);
    let label = csKey.prettyValue(cs);
    let csClass =  `cs-` + (cs || '').toLowerCase()
    if (cs && cs.length) {
        dom = $('<span>', {class: `c-pill cs ${csClass}`, text: label.val});
    } else {
        dom = $('<span>', {class: 'c-pill cs-none no-value', text: 'No Data'});
    }
    return dom.prop('outerHTML');
};

VCTable.evidence_key = (key_name, data, type, row) => {
    let csKey = EKeys.cachedKeys.key(key_name);
    let span;
    if (data == null) {
        span = $('<span>', {class: 'no-value', text: '-'});
    } else {
        span = $('<span>');
        csKey.formatValue(data, span);
    }
    return span.prop('outerHTML');
};

VCTable.allele_origin_bucket_label = (allele_origin_bucket, override_text = "", alignment="vertical") => {
    let allele_origin_label = override_text;
    if (!allele_origin_label) {
        if (allele_origin_bucket == "S") {
            allele_origin_label = "SOMATIC"
        } else if (allele_origin_bucket == "G") {
            allele_origin_label = "GERMLINE"
        } else if (allele_origin_bucket == "U") {
            allele_origin_label = "UNKNOWN"
        } else {
            allele_origin_label = "???"
        }
    }
    return $('<div>', {
        class: `allele-origin-box ${alignment} allele-origin-${allele_origin_bucket}`,
        html: [
            $('<div>', {
                class: 'allele-origin-text',
                text: allele_origin_label
            })
        ]
    });
}

VCTable.identifier = (data, type, row) => {
    let id = data.id;
    let org_name = data.org_name;
    let lab_name = data.lab_name;
    let lab_record_id = data.lab_record_id;
    let shareLevel = data.share_level;
    let allele_origin_bucket = data.allele_origin_bucket;

    let alleleOriginDiv = VCTable.allele_origin_bucket_label(allele_origin_bucket);

    let shareInfo = EKeys.shareLevelInfo(shareLevel);
    let icon = $('<img>', {src: shareInfo.icon, class:'share-icon'});

    let link = $('<a>', {
        href: Urls.view_classification(id),
        class: 'hover-link',
        html: [
            icon,
            $('<span>', {text: `${org_name} / ${lab_name}`}),
            '<br/>',
            limitLengthSpan(lab_record_id, 30)
        ]
    });

    let dom;
    if (data.matches) {
        let searchTerm = data.search;
        let match_doms = [link];
        let ekeys = EKeys.cachedKeys;
        for (let [key, value] of Object.entries(data.matches)) {
            match_doms.push($('<div>', {class: 'search-result', html:[
                $('<span>', { text: ekeys.key(key).label + ' : '}),
                    highlightTextAsDom(searchTerm, value)
                ]
            }));
        }
        dom = $('<div>', {html: match_doms});
    } else {
        dom = link;
    }
    let indicatorClassName = `allele-origin-indicator allele-origin-horizontal allele-origin-${allele_origin_bucket}`;
    let fullDom = $('<div>', {style: 'display:flex; flex-direction:row', html:[
        alleleOriginDiv,
        dom
    ]});
    return fullDom.prop('outerHTML');
};

VCTable.sample = (sample_name, type, row) => {
    let dom = $('<span/>');
    if (sample_name && row.sample_id) {
        let link = $('<a>', {
            href: Urls.view_sample(row.sample_id),
            class: 'hover-link',
            html: [
                $('<span>', {text: sample_name}),
            ]
        });
        dom = link;
    }
    return dom.prop('outerHTML');
};<|MERGE_RESOLUTION|>--- conflicted
+++ resolved
@@ -983,10 +983,7 @@
                 //  if the record is germline (somatic text resolution not enabled yet)
                 // AND if the record doesn't have changes (which could cause confusion if there is un-submitted condition text change)
                 if (this.conditionMatchingIsViewEnabled &&
-<<<<<<< HEAD
-=======
                     this.record.condition_text_match &&
->>>>>>> c0e43687
                     this.record.can_write &&
                     this.record.allele_origin_bucket === "G" &&
                     !this.record.has_changes) {
