--- conflicted
+++ resolved
@@ -38,27 +38,6 @@
         This method may trigger classification_imports_complete_signal
         """
         use_me: Optional[ClassificationImportRun] = None
-<<<<<<< HEAD
-
-        # see if there's already an ongoing import, if it's not too old
-        if latest := ClassificationImportRun.objects.filter(identifier=identifier).order_by('-modified').first():
-            # do these as checks on the most recent import, rather than new ones
-            if latest.status == ClassificationImportRunStatus.ONGOING and (now() - latest.modified) <= MAX_IMPORT_AGE:
-                use_me = latest
-
-        if not use_me:
-            use_me = ClassificationImportRun(identifier=identifier)
-
-        use_me.row_count += add_row_count
-        if is_complete:
-            use_me.status = ClassificationImportRunStatus.COMPLETED
-        use_me.save()
-
-        # after we've either updated or created a new import, cleanup any old ones
-        # do this after so we don't close and import and start a new one - but trigger the fact that there were 0 imports in that split moment inbetween
-        ClassificationImportRun.cleanup()
-
-=======
 
         # see if there's already an ongoing import, if it's not too old
         if latest := ClassificationImportRun.objects.filter(identifier=identifier).order_by('-modified').first():
@@ -81,7 +60,6 @@
         # do this after so we don't close and import and start a new one - but trigger the fact that there were 0 imports in that split moment inbetween
         ClassificationImportRun.cleanup()
 
->>>>>>> d776aae1
     @staticmethod
     def cleanup():
         too_old = now() - MAX_IMPORT_AGE
