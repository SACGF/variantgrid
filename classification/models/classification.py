--- conflicted
+++ resolved
@@ -65,8 +65,6 @@
     'gtr_id': DbRegexes.GTR
 }
 
-<<<<<<< HEAD
-=======
 
 class VCBlobKeys(Enum):
     VALUE = "value"
@@ -75,7 +73,6 @@
     EXPLAIN = "explain"
 
 
->>>>>>> 7ce0590c
 class ClassificationProcessError(Exception):
     """
     Use to report critical errors that an API user should be able to see
@@ -1843,7 +1840,20 @@
         return self._generate_c_hgvs_extra(genome_build).format()
 
     def __str__(self) -> str:
-        return self.friendly_label
+        if self.variant:
+            variant_details = str(self.variant)
+        else:
+            variant_details_list = []
+            for ek in SpecialEKeys.VARIANT_LINKING_HGVS_KEYS:
+                hgvs_val = self.get(ek)
+                if hgvs_val:
+                    variant_details_list.append(hgvs_val)
+                    break
+            variant_details_list.append("(not linked to variant)")
+            variant_details = " ".join(variant_details_list)
+
+        clinical_significance = self.get_clinical_significance_display() or "Unclassified"
+        return f"({str(self.id)}) {variant_details}: {clinical_significance} by {self.user}"
 
     @staticmethod
     def check_can_create_no_classification_via_web_form(_user: User):
