--- conflicted
+++ resolved
@@ -462,15 +462,11 @@
     but it can be changed to be another clinical_context (for the same allele) """
 
     lab_record_id = models.TextField(blank=True, null=True)
-<<<<<<< HEAD
     """ Should be unique together with lab """
 
-    evidence = models.JSONField(null=False, blank=True, default=empty_dict)
+    evidence = models.JSONField(null=False, blank=True, default=dict)
     """ The latest evidence (should always match the content of the latest ClassificationModification.evidence) """
 
-=======
-    evidence = models.JSONField(null=False, blank=True, default=dict)
->>>>>>> eb9df478
     withdrawn = models.BooleanField(default=False)
     """ Soft delete, if withdrawn classification should not appear in most places """
 
