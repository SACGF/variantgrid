from django.contrib import admin, messages
from django.contrib.auth.models import User
from django_admin_json_editor.admin import JSONEditorWidget
import json
from django.conf import settings
from django_extensions.management.commands.admin_generator import AdminModel

from annotation.models.models import AnnotationVersion
from library.guardian_utils import admin_bot
from snpdb.admin import ModelAdminBasics
from snpdb.models import ImportSource, Lab, Organization, GenomeBuild
from classification.autopopulate_evidence_keys.evidence_from_variant import get_evidence_fields_for_variant
from classification.enums.classification_enums import EvidenceCategory, \
    SpecialEKeys, SubmissionSource, ShareLevel
from classification.models import PatchMeta, EvidenceKey, email_discordance_for_classification
from classification.models.classification import Classification, ClassificationImport
from classification.models.classification_patcher import patch_merge_age_units, patch_fuzzy_age
from classification.classification_import import process_classification_import


class VariantMatchedFilter(admin.SimpleListFilter):
    list_per_page = 200
    title = 'Variant Match Status Filter'
    parameter_name = 'matched'
    default_value = None

    def lookups(self, request, model_admin):
        return [('True', 'Matched'), ('False', 'Not-Matched')]

    def queryset(self, request, queryset):
        if self.value() == 'True':
            return queryset.filter(variant__isnull=False)
        if self.value() == 'False':
            return queryset.filter(variant__isnull=True)
        return queryset


class ClassificationLabFilter(admin.SimpleListFilter):
    list_per_page = 200
    title = 'Lab Filter'
    parameter_name = 'lab'
    default_value = None

    def lookups(self, request, model_admin):
        return [(lab.id, lab.name) for lab in Lab.objects.all()]

    def queryset(self, request, queryset):
        if self.value():
            return queryset.filter(lab=self.value())
        return queryset


class ClassificationOrgFilter(admin.SimpleListFilter):
    list_per_page = 200
    title = 'Org Filter'
    parameter_name = 'org'
    default_value = None

    def lookups(self, request, model_admin):
        return [(org.id, org.name) for org in Organization.objects.all()]

    def queryset(self, request, queryset):
        if self.value():
            return queryset.filter(lab__organization=self.value())
        return queryset


class ClassificationShareLevelFilter(admin.SimpleListFilter):
    list_per_page = 200
    title = 'Share Level Filter'
    parameter_name = 'share_level'
    default_value = None

    def lookups(self, request, model_admin):
        return [(sl.key, sl.label) for sl in ShareLevel.ALL_LEVELS]

    def queryset(self, request, queryset):
        if self.value():
            return queryset.filter(share_level=self.value())
        return queryset


class ClinicalContextFilter(admin.SimpleListFilter):
    title = 'Clinical Context Filter'
    parameter_name = 'clinical_context'
    default_value = 'default'

    def lookups(self, request, model_admin):
        return [('missing', 'Missing'), ('default', 'Default'), ('custom', 'Custom')]

    def queryset(self, request, queryset):
        lookup = self.value()
        if lookup == 'missing':
            return queryset.filter(clinical_context__isnull=True)
        if lookup == 'default':
            return queryset.filter(clinical_context__name='default')
        if lookup == 'custom':
            return queryset.filter(clinical_context__isnull=False).exclude(clinical_context__name='default')
        return queryset


class ClassificationUserFilter(admin.SimpleListFilter):
    list_per_page = 200
    title = 'User Filter'
    parameter_name = 'user'
    default_value = None

    def lookups(self, request, model_admin):
        return [(user.id, user.username) for user in User.objects.all()]

    def queryset(self, request, queryset):
        if self.value():
            return queryset.filter(user=self.value())
        return queryset


class ClassificationImportedGenomeBuildFilter(admin.SimpleListFilter):
    title = 'Imported Genome Build Filter'
    parameter_name = 'genome_build'
    default_value = None

    def lookups(self, request, model_admin):
        builds = GenomeBuild.objects.all()
        return [(build.pk, build.name) for build in builds]

    def queryset(self, request, queryset):
        if value := self.value():
            substring = GenomeBuild.objects.get(pk=value).name
            return queryset.filter(evidence__genome_build__value__istartswith=substring)
        return queryset


class ClassificationAdmin(admin.ModelAdmin):
    list_display = ['id', 'lab', 'lab_record_id', 'share_level', 'clinical_significance', 'clinical_context', 'imported_genome_build', 'withdrawn', 'chgvs_grch37', 'chgvs_grch38', 'user', 'created']
    list_filter = (ClassificationOrgFilter, ClassificationLabFilter, ClassificationShareLevelFilter, VariantMatchedFilter, ClinicalContextFilter, ClassificationImportedGenomeBuildFilter, ClassificationUserFilter,)
    search_fields = ('id', 'lab_record_id')

    fieldsets = (
        ('ID', {'fields': ('lab_record_id',)}),
        ('Links', {'fields': ('sample', 'lab', 'user', 'clinical_context')}),
        ('Variant', {'fields': ('chgvs_grch37', 'chgvs_grch38')}),
        ('Data', {'fields': ('clinical_significance', 'evidence',)}),
    )

    def populate_base_variant_data(self, request, queryset):
        for vc in queryset:
            refseq_transcript_id = vc.get(SpecialEKeys.REFSEQ_TRANSCRIPT_ID)
            ensembl_transcript_id = vc.get(SpecialEKeys.ENSEMBL_TRANSCRIPT_ID)
            if not vc.variant:
                self.message_user(request, "(%i) No variant for classification" % vc.id)
            else:
                genome_build = vc.variant.genome_build
                annotation_version = AnnotationVersion.latest(genome_build)
                data = get_evidence_fields_for_variant(genome_build, vc.variant, refseq_transcript_id, ensembl_transcript_id,
                                                       evidence_keys_list=[], annotation_version=annotation_version)
                patch = {}
                publish = False
                for key in [SpecialEKeys.GENOME_BUILD,
                            SpecialEKeys.G_HGVS,
                            SpecialEKeys.C_HGVS,
                            SpecialEKeys.P_HGVS,
                            SpecialEKeys.VARIANT_COORDINATE,
                            SpecialEKeys.CLINGEN_ALLELE_ID]:
                    if key in data:
                        patch[key] = data[key]

                response = vc.patch_value(
                    patch=patch,
                    source=SubmissionSource.VARIANT_GRID,
                    save=True,
                    user=admin_bot(),
                    leave_existing_values=True
                )
                actual_patch = {}
                if response.get('modified'):
                    for key in response.get('modified'):
                        actual_patch[key] = patch[key]
                    vc.publish_latest(user=admin_bot())
                    publish = True

                if publish:
                    self.message_user(request, "(%i) Patched = %s" % (vc.id, json.dumps(actual_patch)))
                else:
                    self.message_user(request, "(%i) No changes with = %s" % (vc.id, json.dumps(patch)))

    populate_base_variant_data.short_description = "Populate base variant data"

    def migration_fixes(self, request, queryset):
        for vc in queryset:
            vc.fix_migration_stuff(request.user)

        self.message_user(request, f"{queryset.count()} records migrated")

    migration_fixes.short_description = "Migration fixes"

    def age_fixes(self, request, queryset):

        def age_patches(patch: PatchMeta):
            patch_merge_age_units(patch)
            if settings.VARIANT_CLASSIFICATION_AUTOFUZZ_AGE:
                patch_fuzzy_age(patch)

        vc: Classification
        for vc in queryset:
            vc.patch_history(age_patches)

        self.message_user(request, f"{queryset.count()} records age changes")

    age_fixes.short_description = "** Age fixes"

    def revalidate(self, request, queryset):
        for vc in queryset:
            vc.revalidate(request.user)
        self.message_user(request, str(queryset.count()) + " records revalidated")

    revalidate.short_description = "Revalidate"

    def publish_logged_in_users(self, request, queryset):
        self.publish_share_level(request, queryset, ShareLevel.ALL_USERS)

    publish_logged_in_users.short_description = 'Publish - App Users'

    def publish_3rd_party_dbs(self, request, queryset):
        self.publish_share_level(request, queryset, ShareLevel.PUBLIC)

    publish_3rd_party_dbs.short_description = 'Publish - 3rd Party Databases'

    def publish_share_level(self, request, queryset, share_level: ShareLevel):
        already_published = 0
        in_error = 0
        published = 0
        vc: Classification
        for vc in queryset:
            if vc.share_level_enum >= share_level:
                already_published += 1
            elif vc.has_errors():
                in_error += 1
            else:
                try:
                    vc.publish_latest(user=request.user, share_level=share_level)
                    published += 1
                except ValueError as ve:
                    self.message_user(request, message='Error when publishing - ' + str(ve),
                                      level=messages.ERROR)
        if already_published:
            self.message_user(request, message=f"({already_published}) records had been previously published", level=messages.INFO)
        if in_error:
            self.message_user(request, message=f"({in_error}) records can't be published due to validation errors", level=messages.ERROR)
        self.message_user(request, message=f"({published}) records have been freshly published", level=messages.INFO)

    def reattempt_variant_matching(self, request, queryset):
        qs = queryset
        qs.order_by('evidence__genome_build')

        invalid_genome_build_count = 0
        valid_record_count = 0
        imports_by_genome = {}

        for vc in qs:
            genome_build = None
            try:
                genome_build = vc.get_genome_build()
                if not genome_build.pk in imports_by_genome:
                    imports_by_genome[genome_build.pk] = ClassificationImport.objects.create(user=request.user,
                                                                                                    genome_build=genome_build)
                vc_import = imports_by_genome[genome_build.pk]
                vc.set_variant(variant=None, message='Admin has re-triggered variant matching')
                vc.classification_import = vc_import
                vc.save()
                valid_record_count = valid_record_count + 1

            except:
                invalid_genome_build_count = invalid_genome_build_count + 1

        for vc_import in imports_by_genome.values():
            process_classification_import(vc_import, ImportSource.API)

        if invalid_genome_build_count:
            self.message_user(request, f'Records with missing or invalid genome_builds : {invalid_genome_build_count}')
        self.message_user(request, f'Records revalidating : {valid_record_count}')

    reattempt_variant_matching.short_description = 'Variant re-matching'

    def recalculate_cached_chgvs(self, request, queryset):
        vc: Classification
        for vc in queryset:
            vc.update_cached_c_hgvs()
            vc.save()

    recalculate_cached_chgvs.short_description = 'Re-calculate cached chgvs'

    def email_discordance_notification(self, request, queryset):
        emails_sent = False
        for vc in queryset:
            this_vc_sent = email_discordance_for_classification(vc)
            if this_vc_sent:
                emails_sent = True
        if emails_sent:
            self.message_user(request, 'Some emails were sent')
        else:
            self.message_user(request, 'No emails were sent')

    email_discordance_notification.short_description = 'Send Discordance Notifications'

    def set_withdraw(self, request, queryset, withdraw: bool) -> int:
        vc: Classification
        count = 0
        for vc in queryset:
            try:
                actioned = vc.set_withdrawn(user=request.user, withdraw=withdraw)
                if actioned:
                    count += 1
            except:
                pass
        return count

    def withdraw_true(self, request, queryset):
        count = self.set_withdraw(request, queryset, True)
        self.message_user(request, f"{count} records now newly set to withdrawn")

    withdraw_true.short_description = 'Withdraw'

    def withdraw_false(self, request, queryset):
        count = self.set_withdraw(request, queryset, False)
        self.message_user(request, f"{count} records now newly set to un-withdrawn")

    withdraw_false.short_description = 'Un-Withdraw'

    actions = [migration_fixes,
               revalidate,
               populate_base_variant_data,
               publish_logged_in_users,
               publish_3rd_party_dbs,
               reattempt_variant_matching,
               recalculate_cached_chgvs,
               email_discordance_notification,
               age_fixes,
               withdraw_true,
               withdraw_false]

    def get_form(self, request, obj=None, **kwargs):
        return super(ClassificationAdmin, self).get_form(request, obj, widgets={
            'lab_record_id': admin.widgets.AdminTextInputWidget()
        }, **kwargs)


class ClinicalContextAdmin(admin.ModelAdmin):
    list_display = ('id', 'allele', 'name', 'status', 'modified',)

    def recalc(self, request, queryset):
        for dc in queryset:
            dc.recalc_and_save(cause='Admin recalculation')  # cause of None should change to Unknown, which is accurate if this was required
        self.message_user(request, 'Recalced %i statuses' % queryset.count())

    recalc.short_description = 'Recalc status'
    actions = [recalc]


class EvidenceKeySectionFilter(admin.SimpleListFilter):
    title = 'Section Filter'
    parameter_name = 'section'
    default_value = None

    def lookups(self, request, model_admin):
        return EvidenceCategory.CHOICES

    def queryset(self, request, queryset):
        if self.value():
            return queryset.filter(evidence_category=self.value()).order_by('order', 'key')
        return queryset


class MaxShareLevelFilter(admin.SimpleListFilter):
    title = 'Max Share Level Filter'
    parameter_name = 'max_share_level'
    default_value = None

    def lookups(self, request, model_admin):
        return ShareLevel.choices()

    def queryset(self, request, queryset):
        if self.value():
            return queryset.filter(max_share_level=self.value()).order_by('order', 'key')
        return queryset


class EvidenceKeyAdmin(admin.ModelAdmin):
    list_per_page = 500
    list_filter = (EvidenceKeySectionFilter, MaxShareLevelFilter)
    ordering = ('key',)
    list_display = ('key', 'label', 'value_type', 'max_share_level', 'evidence_category', 'order')
    search_fields = ('key',)

    fieldsets = (
        ('Basic', {'fields': ('key', 'label', 'sub_label')}),
        ('Position', {'fields': ('hide', 'evidence_category', 'order')}),
        ('Type', {'fields': ('mandatory', 'value_type', 'options', 'allow_custom_values', 'default_crit_evaluation')}),
        ('Help', {'fields': ('description', 'examples', 'see')}),
        ('Admin', {'fields': ('max_share_level', 'copy_consensus', 'variantgrid_column', 'immutable')})
    )

    def validate(self, request, queryset):
        good_count = 0
        key: EvidenceKey
        for key in queryset:
            try:
                key.validate()
                good_count = good_count + 1
            except ValueError as ve:
                self.message_user(request, str(ve), 'error')

        self.message_user(request, str(good_count) + " keys passed validation")

    validate.short_description = "Validate key"

    actions = [validate]

    def get_form(self, request, obj=None, **kwargs):

        options_schema = {
            'type': 'array',
            'title': 'select',
            'description': 'Options - ONLY meaningful if value type is Select',
            'items': {
                'type': 'object',
                'title': 'option',
                'properties': {
                    'key': {
                        'type': 'string',
                        'description': 'value stored against the record'
                    },
                    'label': {
                        'type': 'string',
                        'description': 'value displayed to the user'
                    },
                    'index': {
                        'type': 'number',
                        'required': True,
                        'description': 'Number to be used for RedCap exports'
                    }
                }
            }
        }
        examples_schema = {
            'type': 'array',
            'title': 'examples',
            'items': {
                'type': 'string',
                'title': 'example'
            }
        }

        return super(EvidenceKeyAdmin, self).get_form(request, obj, widgets={

            'key': admin.widgets.AdminTextInputWidget(),
            'label': admin.widgets.AdminTextInputWidget(),
            'sub_label': admin.widgets.AdminTextInputWidget(),
            'see': admin.widgets.AdminURLFieldWidget(),
            'if_key': admin.widgets.AdminTextInputWidget(),
            'options': JSONEditorWidget(options_schema, True),
            'examples': JSONEditorWidget(examples_schema, True),

        }, **kwargs)


class ConditionTextAdmin(ModelAdminBasics):
    list_display = ["pk", "lab", "normalized_text"]


class ConditionTextMatchAdmin(ModelAdminBasics):
    list_display = ["pk", "condition_text", "gene_symbol", "classification", "condition_xrefs", "condition_multi_operation", "created"]


<<<<<<< HEAD
class ClinVarExportAdmin(ModelAdminBasics):
    list_display = ["pk", "lab", "allele", "transcript", "gene_symbol", "created"]
=======
    actions = ["export_as_csv", auto_match]


class ClassificationReportTemplateAdmin(admin.ModelAdmin):
    list_display = ('name', 'modified')

    def get_form(self, request, obj=None, **kwargs):
        return super().get_form(request, obj, widgets={
            'name': admin.widgets.AdminTextInputWidget(),
            'template': admin.widgets.AdminTextareaWidget()
        }, **kwargs)
>>>>>>> 7ce0590c
<|MERGE_RESOLUTION|>--- conflicted
+++ resolved
@@ -463,21 +463,6 @@
         }, **kwargs)
 
 
-class ConditionTextAdmin(ModelAdminBasics):
-    list_display = ["pk", "lab", "normalized_text"]
-
-
-class ConditionTextMatchAdmin(ModelAdminBasics):
-    list_display = ["pk", "condition_text", "gene_symbol", "classification", "condition_xrefs", "condition_multi_operation", "created"]
-
-
-<<<<<<< HEAD
-class ClinVarExportAdmin(ModelAdminBasics):
-    list_display = ["pk", "lab", "allele", "transcript", "gene_symbol", "created"]
-=======
-    actions = ["export_as_csv", auto_match]
-
-
 class ClassificationReportTemplateAdmin(admin.ModelAdmin):
     list_display = ('name', 'modified')
 
@@ -486,4 +471,15 @@
             'name': admin.widgets.AdminTextInputWidget(),
             'template': admin.widgets.AdminTextareaWidget()
         }, **kwargs)
->>>>>>> 7ce0590c
+
+
+class ConditionTextAdmin(ModelAdminBasics):
+    list_display = ["pk", "lab", "normalized_text"]
+
+
+class ConditionTextMatchAdmin(ModelAdminBasics):
+    list_display = ["pk", "condition_text", "gene_symbol", "classification", "condition_xrefs", "condition_multi_operation", "created"]
+
+
+class ClinVarExportAdmin(ModelAdminBasics):
+    list_display = ["pk", "lab", "allele", "transcript", "gene_symbol", "created"]