import operator
from dataclasses import dataclass
from functools import reduce
from operator import attrgetter
from typing import List, Optional, Dict, Any, Iterable, Set

import requests
from django.contrib.auth.models import User
from django.contrib.postgres.fields import ArrayField
from django.db.models import CASCADE, QuerySet, SET_NULL, Q
from django.dispatch import receiver
from guardian.shortcuts import assign_perm
from lazy import lazy
from model_utils.models import TimeStampedModel
from django.db import models, transaction
from classification.enums import SpecialEKeys, ShareLevel
from classification.models import Classification, ClassificationModification, classification_post_publish_signal, \
    flag_types, EvidenceKeyMap
from classification.regexes import db_ref_regexes, DbRegexes
from flags.models import flag_comment_action, Flag, FlagComment, FlagResolution
from genes.models import GeneSymbol
from library.django_utils.guardian_permissions_mixin import GuardianPermissionsMixin
from library.guardian_utils import admin_bot
from library.log_utils import report_exc_info
from library.utils import ArrayLength
from ontology.models import OntologyTerm, OntologyService, OntologySnake, OntologyTermRelation, OntologyRelation
from ontology.ontology_matching import OntologyMatching, normalize_condition_text, \
    OPRPHAN_OMIM_TERMS, SearchText, pretty_set, PREFIX_SKIP_TERMS
from snpdb.models import Lab


class ConditionText(TimeStampedModel, GuardianPermissionsMixin):
    normalized_text = models.TextField()
    lab = models.ForeignKey(Lab, on_delete=CASCADE, null=True, blank=True)

    classifications_count = models.IntegerField(default=0)
    classifications_count_outstanding = models.IntegerField(default=0)

    class Meta:
        unique_together = ("normalized_text", "lab")

    @staticmethod
    def normalize(text: str):
        return normalize_condition_text(text)

    def __str__(self):
        return self.normalized_text

    # TODO is this better done as an before save hook?
    def save(self, **kwargs):

        super().save(**kwargs)
        assign_perm(self.get_read_perm(), self.lab.group, self)
        assign_perm(self.get_write_perm(), self.lab.group, self)

    @transaction.atomic
    def clear(self):
        self.conditiontextmatch_set.update(condition_xrefs=list(), condition_multi_operation=MultiCondition.NOT_DECIDED, last_edited_by=None)
        self.classifications_count_outstanding = self.classifications_count
        self.save()

    @property
    def classification_match_count(self) -> int:
        return self.classifications_count - self.classifications_count_outstanding

    @property
    def user_edited(self) -> bool:
        return self.conditiontextmatch_set.annotate(condition_xrefs_length=ArrayLength('condition_xrefs')).filter(condition_xrefs_length__gt=0).exclude(last_edited_by=admin_bot()).exists()

    @property
    def root(self) -> 'ConditionTextMatch':
        return self.conditiontextmatch_set.filter(gene_symbol__isnull=True, mode_of_inheritance__isnull=True, classification=None).first()

    @property
    def gene_levels(self) -> Iterable['ConditionTextMatch']:
        return self.conditiontextmatch_set.filter(condition_text=self, gene_symbol__isnull=False, mode_of_inheritance__isnull=True, classification=None)


class MultiCondition(models.TextChoices):
    NOT_DECIDED = 'N', 'Not decided'
    UNCERTAIN = 'U', 'Uncertain'  # aka uncertain
    CO_OCCURRING = 'C', 'Co-occurring'  # aka combined


class ResolvedCondition:

    def __init__(self, search_term: Optional[str], gene_symbol: Optional[str]):
        self.condition_multi_operation = MultiCondition.NOT_DECIDED
        self.condition_xrefs = OntologyMatching(search_term=search_term, gene_symbol=gene_symbol)


class ConditionTextMatch(TimeStampedModel, GuardianPermissionsMixin):
    condition_text = models.ForeignKey(ConditionText, on_delete=CASCADE)
    last_edited_by = models.ForeignKey(User, on_delete=SET_NULL, null=True, blank=True)

    parent = models.ForeignKey('ConditionTextMatch', on_delete=CASCADE, null=True, blank=True)
    gene_symbol = models.ForeignKey(GeneSymbol, on_delete=CASCADE, null=True, blank=True)
    mode_of_inheritance = ArrayField(models.TextField(blank=False), default=None, null=True, blank=True)
    classification = models.OneToOneField(Classification, on_delete=CASCADE, null=True, blank=True)

    @property
    def name(self):
        if self.classification:
            return self.classification.friendly_label
        if self.mode_of_inheritance:
            e_key = EvidenceKeyMap.cached_key(SpecialEKeys.MODE_OF_INHERITANCE)
            return e_key.pretty_value(self.mode_of_inheritance)
        if self.gene_symbol:
            return self.gene_symbol.symbol
        return "Default"

    def get_permission_object(self):
        return self.condition_text

    @classmethod
    def get_permission_class(cls):
        return ConditionText

    @property
    def hierarchy(self) -> List[Any]:
        h_list = list()
        if self.gene_symbol:
            h_list.append(self.gene_symbol)
        if self.mode_of_inheritance is not None:
            h_list.append(self.mode_of_inheritance)
        if self.classification:
            h_list.append(self.classification)
        return h_list

    @property
    def is_root(self):
        return not self.gene_symbol

    @property
    def is_gene_level(self):
        # just used for templates
        return not self.classification_id and self.mode_of_inheritance is None and self.gene_symbol_id is not None

    @property
    def is_classification_level(self):
        return self.classification_id

    @lazy
    def classification_count(self):
        if self.classification_id:
            return 1
        elif self.mode_of_inheritance:
            return self.condition_text.conditiontextmatch_set.filter(parent=self).count()
        elif self.gene_symbol_id:
            return self.condition_text.conditiontextmatch_set.filter(classification_id__isnull=False, gene_symbol__pk=self.gene_symbol_id).count()
        else:
            return self.condition_text.conditiontextmatch_set.filter(classification_id__isnull=False).count()

    @property
    def leaf(self) -> Optional[Any]:
        if self.classification:
            return self.classification
        elif self.mode_of_inheritance is not None:
            return self.mode_of_inheritance
        elif self.gene_symbol:
            return self.gene_symbol
        else:
            return None

    # resolved to this,
    condition_xrefs = ArrayField(models.TextField(blank=False), default=list)
    condition_multi_operation = models.CharField(max_length=1, choices=MultiCondition.choices, default=MultiCondition.NOT_DECIDED)

    @lazy
    def resolve_condition_xrefs(self) -> Optional[ResolvedCondition]:
        """
        Return the effective terms for this element
        If no terms have been set for this match, check the parent match
        """
        if not self.condition_xrefs:
            if not self.parent:
                return None
            else:
                return self.parent.resolve_condition_xrefs

        rc = ResolvedCondition(search_term=None, gene_symbol=None)
        rc.condition_multi_operation = self.condition_multi_operation
        for term in self.condition_xrefs:
            rc.condition_xrefs.select_term(term)
        return rc

    @property
    def condition_matching_str(self) -> str:
        """
        Produce a single efficient line on what this condition text match is, e.g.
        MONDO:00001233; MONDO:0553533; co-occurring
        """
        result = ''
        if self.condition_xrefs:
            result = ", ".join(self.condition_xrefs)
        if len(self.condition_xrefs) >= 2:
            if self.condition_multi_operation == MultiCondition.NOT_DECIDED:
                result += "; uncertain/co-occurring"
            elif self.condition_multi_operation == MultiCondition.CO_OCCURRING:
                result += "; co-occurring"
            elif self.condition_multi_operation == MultiCondition.UNCERTAIN:
                result += "; uncertain"
        return result

    def update_with_condition_matching_str(self, text: str):
        """
        Update teh condition text match with a single line of text e.g.
        MONDO:00001233; MONDO:0553533; co-occurring
        So the inverse of condition_matching_str
        """
        terms = list()
        condition_multi_operation = MultiCondition.NOT_DECIDED

        parts = text.split(";")
        if len(parts) >= 1:
            terms_part = parts[0]
            # this way we only recognise ids we recognise
            # but do we want that?
            # also allows us to fix the length of ids
            # also allows us to fix the length of ids

            # also assume any dangling number is a mondo term?
            db_refs = db_ref_regexes.search(terms_part, default_regex=DbRegexes.MONDO)
            terms = [db_ref.id_fixed for db_ref in db_refs]
        if len(parts) >= 2:
            operation_part = parts[1].lower()
            if '/' in operation_part:
                condition_multi_operation = MultiCondition.NOT_DECIDED
            elif 'co' in operation_part:
                condition_multi_operation = MultiCondition.CO_OCCURRING
            elif 'un' in operation_part:
                condition_multi_operation = MultiCondition.UNCERTAIN

        self.condition_xrefs = terms
        self.condition_multi_operation = condition_multi_operation

    class Meta:
        unique_together = ("condition_text", "gene_symbol", "mode_of_inheritance", "classification")

    @property
    def is_valid(self):
        return len(self.condition_xrefs) == 1 or \
               (len(self.condition_xrefs) > 1 and self.condition_multi_operation != MultiCondition.NOT_DECIDED)

    @lazy
    def condition_xref_terms(self) -> List[OntologyTerm]:
        terms = list()
        for term_str in self.condition_xrefs:
            try:
                terms.append(OntologyTerm.get_or_stub(term_str))
            except ValueError:
                pass
        return terms

    @property
    def is_blank(self):
        return len(self.condition_xrefs) == 0

    @lazy
    def children(self) -> QuerySet:
        order_by: str
        if self.is_root:
            order_by = 'gene_symbol__symbol'
        elif self.is_gene_level:
            order_by = 'mode_of_inheritance'
        else:
            order_by = 'classification__id'

        return self.conditiontextmatch_set.all().order_by(order_by)

    @staticmethod
    def sync_all():
        """
        syncs ConditionTextMatch's to Classifications
        """
        cms = ClassificationModification.objects.filter(is_last_published=True, classification__withdrawn=False).select_related("classification", "classification__lab")
        cm: ClassificationModification
        for cm in cms:
            ConditionTextMatch.sync_condition_text_classification(cm=cm, update_counts=False)

        for ct in ConditionText.objects.all():
            ConditionTextMatch.attempt_automatch(condition_text=ct)
            update_condition_text_match_counts(ct)
            if ct.classifications_count == 0:
                ct.delete()
            else:
                ct.save()

    @staticmethod
    def attempt_automatch(condition_text: ConditionText):
        try:
            if root := condition_text.root:
                if match := top_level_suggestion(condition_text.normalized_text):
                    if match.is_auto_assignable() and not root.condition_xrefs:
                        print(f"{condition_text.root} : {match.terms}")
                        root.condition_xrefs = match.term_str_array
                        root.last_edited_by = admin_bot()
                        root.save()
                    else:
                        for gene_symbol_level in condition_text.gene_levels:
                            if match.is_auto_assignable(gene_symbol=gene_symbol_level.gene_symbol) and not gene_symbol_level.condition_xrefs:
                                print(f"{condition_text.root} {gene_symbol_level.gene_symbol} : {match.terms}")
                                gene_symbol_level.condition_xrefs = match.term_str_array
                                gene_symbol_level.last_edited_by = admin_bot()
                                gene_symbol_level.save()
        except Exception:
            report_exc_info()

    @staticmethod
    def sync_condition_text_classification(cm: ClassificationModification, update_counts=True, attempt_automatch=False):
        classification = cm.classification
        if classification.withdrawn:
            ConditionTextMatch.objects.filter(classification=classification).delete()
            return

        lab = classification.lab
        gene_str = cm.get(SpecialEKeys.GENE_SYMBOL)
        gene_symbol = GeneSymbol.objects.filter(symbol=gene_str).first()

        existing: ConditionTextMatch = ConditionTextMatch.objects.filter(classification=classification).first()

        if not gene_symbol or classification.withdrawn:
            if existing:
                ct = existing.condition_text
                existing.delete()
                if update_counts:
                    update_condition_text_match_counts(ct)
            return
        else:
            raw_condition_text = cm.get(SpecialEKeys.CONDITION) or ""
            normalized = ConditionText.normalize(raw_condition_text)

            # need mode_of_inheritance to be not null
            mode_of_inheritance = cm.get(SpecialEKeys.MODE_OF_INHERITANCE) or []

            ct: ConditionText
            ct, ct_is_new = ConditionText.objects.get_or_create(normalized_text=normalized, lab=lab)

            # if condition text has changed, remove the old entries
            ConditionTextMatch.objects.filter(classification=classification).exclude(condition_text=ct).delete()

            root, new_root = ConditionTextMatch.objects.get_or_create(
                condition_text=ct,
                gene_symbol=None,
                mode_of_inheritance=None,
                classification=None
            )

            gene_level, new_gene_level = ConditionTextMatch.objects.get_or_create(
                parent=root,
                condition_text=ct,
                gene_symbol=gene_symbol,
                mode_of_inheritance=None,
                classification=None
            )

            mode_of_inheritance_level, _ = ConditionTextMatch.objects.get_or_create(
                parent=gene_level,
                condition_text=ct,
                gene_symbol=gene_symbol,
                mode_of_inheritance=mode_of_inheritance,
                classification=None
            )

            if existing:
                if existing.parent != mode_of_inheritance_level or \
                        existing.condition_text != ct or \
                        existing.gene_symbol != gene_symbol or \
                        existing.mode_of_inheritance != mode_of_inheritance:

                    # update existing to new hierarchy
                    # assume if a condition has been set for this classification specifically that it's
                    # still valid
                    old_text = existing.condition_text
                    existing.parent = mode_of_inheritance_level
                    existing.condition_text = ct
                    existing.mode_of_inheritance = mode_of_inheritance
                    existing.save()

                    update_condition_text_match_counts(old_text)
                    old_text.save()
                else:
                    # nothing has changed, no need to update anything
                    return
            else:
                ConditionTextMatch.objects.create(
                    parent=mode_of_inheritance_level,
                    condition_text=ct,
                    gene_symbol=gene_symbol,
                    mode_of_inheritance=mode_of_inheritance,
                    classification=classification
                )

            save_required = False
            if attempt_automatch and (new_root or new_gene_level):
                ConditionTextMatch.attempt_automatch(ct)
                save_required = True

            if update_counts:
                update_condition_text_match_counts(ct)
                save_required = True

            if save_required:
                ct.save()


def update_condition_text_match_counts(ct: ConditionText):
    # let's us count by doing one select all of the database, rather than continually
    # selecting parents from the DB
    by_id: Dict[int, ConditionTextMatch] = dict()
    classification_related: List[ConditionTextMatch] = list()
    for ctm in ct.conditiontextmatch_set.all():
        by_id[ctm.id] = ctm
        if ctm.classification:
            classification_related.append(ctm)

    def check_hierarchy(ctm: ConditionTextMatch) -> bool:
        if ctm.is_valid:
            return True
        elif not ctm.is_blank:
            return False
        else:
            if parent := by_id.get(ctm.parent_id):
                return check_hierarchy(parent)
            return False

    invalid_count = 0
    for ctm in classification_related:
        if not check_hierarchy(ctm):
            invalid_count += 1

    ct.classifications_count = len(classification_related)
    ct.classifications_count_outstanding = invalid_count


@dataclass
class ConditionMatchingMessage:
    severity: str
    text: str

    def as_json(self):
        return {
            "severity": self.severity,
            "text": self.text
        }


class ConditionMatchingSuggestion:

    def __init__(self, condition_text_match: Optional[ConditionTextMatch] = None, ignore_existing: bool = False):
        self.condition_text_match = condition_text_match
        self.terms: List[OntologyTerm] = condition_text_match.condition_xref_terms if condition_text_match and not ignore_existing else []
        self.is_applied = bool(self.terms)
        self.info_only = False
        self.condition_multi_operation: MultiCondition = MultiCondition.NOT_DECIDED
        if self.is_applied:
            self.condition_multi_operation = condition_text_match.condition_multi_operation
        self.messages: List[ConditionMatchingMessage] = list()
        self.validated = False
        self.ids_found_in_text: Optional[bool] = None
        self.alias_index: Optional[int] = None
        self.merged = False

    @property
    def term_str_array(self) -> List[str]:
        return [term.id for term in self.terms]

    def add_term(self, term: OntologyTerm):
        if term not in self.terms:
            self.terms.append(term)

    def add_message(self, message: ConditionMatchingMessage):
        self.messages.append(message)

    def as_json(self):
        user_json = None
        if self.terms and self.is_applied:  # only report on user who filled in values
            if condition_text_match := self.condition_text_match:
                if user := condition_text_match.last_edited_by:
                    user_json = {"username": user.username}

        return {
            "id": self.condition_text_match.id if self.condition_text_match else None,
            "is_applied": self.is_applied,
            "info_only": self.info_only,
            "terms": [{"id": term.id, "name": term.name, "definition": '???' if term.is_stub else term.definition} for term in self.terms],
            "joiner": self.condition_multi_operation,
            "messages": [message.as_json() for message in self.messages],
            "user": user_json
        }

    def is_auto_assignable(self, gene_symbol: Optional[GeneSymbol] = None):
        if terms := self.terms:
            if len(terms) != 1:
                return False

            if self.alias_index is not None:
                return False

            for message in self.messages:
                if message.severity not in {"success", "info"}:
                    return False

            if gene_symbol:
                if self.is_all_leafs():
                    # if we're at a gene level, and we have a relationship and we're leafs
                    term = terms[0]
                    gene_symbol
                    if OntologySnake.has_gene_relationship(term, gene_symbol):
                        return True
            else:
                # embedded ID is the only thing that will give you a top level assignment
                if self.ids_found_in_text:
                    return True
        return False

    def validate(self):
        if self.validated:
            return
        else:
            self.validated = True
        if terms := self.terms:
            # validate if we have multiple terms without a valid joiner
            if len(terms) > 1 and self.condition_multi_operation not in {MultiCondition.UNCERTAIN,
                                                                        MultiCondition.CO_OCCURRING}:
                self.add_message(ConditionMatchingMessage(severity="error",
                                                          text="Multiple terms provided, requires co-occurring/uncertain"))

            if valid_terms := [term for term in terms if not term.is_stub]:
                ontology_services: Set[str] = set()
                for term in valid_terms:
                    ontology_services.add(term.ontology_service)
                if len(ontology_services) > 1:
                    self.add_message(ConditionMatchingMessage(severity="error",
                                                              text=f"Only one ontology type is supported per level, {' and '.join(ontology_services)} found"))

                # validate that the terms have a known gene association if we're at gene level
                if ctm := self.condition_text_match:
                    if ctm.is_gene_level:
                        gene_symbol = self.condition_text_match.gene_symbol
                        for term in valid_terms:
                            if not OntologySnake.has_gene_relationship(term, gene_symbol):
                                self.add_message(ConditionMatchingMessage(severity="warning",
<<<<<<< HEAD
                                                                          text=f"{term.id} : no direct relationship on file to {gene_symbol.symbol}"))
                            else:
                                self.add_message(ConditionMatchingMessage(severity="success",
                                                                          text=f"{term.id} : has a relationship to {gene_symbol.symbol}"))
=======
                                                                         text=f"{term.id} : no direct association on file to {gene_symbol.symbol}"))
                            else:
                                self.add_message(ConditionMatchingMessage(severity="success",
                                                                         text=f"{term.id} : is associated to {gene_symbol.symbol}"))
>>>>>>> e08028f2

            # validate that we have the terms being referenced (if we don't big chance that they're not valid)
            for term in terms:
                if term.is_stub:
                    self.add_message(ConditionMatchingMessage(severity="warning",
                                                              text=f"{term.id} : no copy of this term in our system"))
                elif term.is_obsolete:
                    self.add_message(
                        ConditionMatchingMessage(severity="error", text=f"{term.id} : is marked as obsolete"))

    def is_all_leafs(self):
        if terms := self.terms:
            for term in terms:
                if not term.is_leaf:
                    return False
            return True
        return None

    def __bool__(self):
        return not not self.terms or not not self.messages


@receiver(classification_post_publish_signal, sender=Classification)
def published(sender,
              classification: Classification,
              previously_published: ClassificationModification,
              newly_published: ClassificationModification,
              previous_share_level: ShareLevel,
              user: User,
              **kwargs):
    """
    Keeps condition_text_match in sync with the classifications when evidence changes
    """
    ConditionTextMatch.sync_condition_text_classification(newly_published, attempt_automatch=True, update_counts=True)


@receiver(flag_comment_action, sender=Flag)
def check_for_discordance(sender, flag_comment: FlagComment, old_resolution: FlagResolution, **kwargs):
    """
    Keeps condition_text_match in sync with the classifications when withdraws happen/finish
    """
    flag = flag_comment.flag
    if flag.flag_type == flag_types.classification_flag_types.classification_withdrawn:
        cl: Classification
        if cl := Classification.objects.filter(flag_collection=flag.collection.id).first():
            ConditionTextMatch.sync_condition_text_classification(cl.last_published_version, attempt_automatch=True, update_counts=True)


def top_level_suggestion(text: str) -> ConditionMatchingSuggestion:
    if suggestion := embedded_ids_check(text):
        return suggestion
    return search_suggestion(text)


def embedded_ids_check(text: str) -> ConditionMatchingSuggestion:
    cms = ConditionMatchingSuggestion()

    db_matches = db_ref_regexes.search(text)
    detected_any_ids = bool(db_matches)  # see if we found any prefix suffix, if we do,
    db_matches = [match for match in db_matches if match.db in ["OMIM", "HP", "MONDO"]]

    for match in db_matches:
        cms.add_term(OntologyTerm.get_or_stub(match.id_fixed))

    found_stray_omim = False

    # fall back to looking for stray OMIM terms if we haven't found any ids e.g. PMID:123456 should stop this code
    if not detected_any_ids:
        stray_omim_matches = OPRPHAN_OMIM_TERMS.findall(text)
        stray_omim_matches = [term for term in stray_omim_matches if len(term) == 6]
        if stray_omim_matches:
            for omim_index in stray_omim_matches:
                omim = OntologyTerm.get_or_stub(f"OMIM:{omim_index}")
                cms.add_term(omim)
                cms.add_message(ConditionMatchingMessage(severity="warning", text=f"OMIM:{omim_index} was found without a prefix"))

    if cms.terms:
        cms.ids_found_in_text = True
        if len(cms.terms) == 1:
            matched_term = cms.terms[0]
            text_tokens = SearchText.tokenize_condition_text(normalize_condition_text(text), deplural=True, deroman=True)
            term_tokens = SearchText.tokenize_condition_text(normalize_condition_text(matched_term.name), deplural=True, deroman=True)
            if aliases := matched_term.aliases:
                for alias in aliases:
                    term_tokens = term_tokens.union(SearchText.tokenize_condition_text(normalize_condition_text(alias), deplural=True, deroman=True))
            term_tokens.add(str(matched_term.id).lower())
            term_tokens.add(str(matched_term.id.split(":")[1]))
            extra_words = text_tokens.difference(term_tokens) - PREFIX_SKIP_TERMS
            if len(extra_words) >= 3:
                cms.add_message(ConditionMatchingMessage(severity="warning", text=f"Found {matched_term.id} in text, but also apparently unrelated words : {pretty_set(extra_words)}"))

    cms.validate()
    return cms


def search_text_to_suggestion(search_text: SearchText, term: OntologyTerm) -> ConditionMatchingSuggestion:
    cms = ConditionMatchingSuggestion()
    if match_info := search_text.matches(term):
        if match_info.alias_index is not None:  # 0 alias is complete with acronymn, 1 alias without acronymn
            safe_alias = False
            if term.ontology_service == OntologyService.OMIM:
                alias = term.aliases[match_info.alias_index]
                if alias in [name_part.strip() for name_part in term.name.split(";")]:
                    # alias is part one of the name parts, would barely refer to it as an alias
                    safe_alias = True
            if not safe_alias:
                cms.add_message(ConditionMatchingMessage(severity="info", text=f"Text matched on alias of {term.id}"))
                cms.alias_index = match_info.alias_index
        if term.ontology_service == OntologyService.OMIM:
            if mondo := OntologyTermRelation.as_mondo(term):
                cms.add_message(ConditionMatchingMessage(severity="warning", text=f"Converted from OMIM term {term.id}"))
                term = mondo
            else:
                # slowly direct users to MONDO
                cms.add_message(ConditionMatchingMessage(severity="warning", text="Matched on OMIM, please attempt to find MONDO term if possible"))

        cms.add_term(term)
        cms.validate()
        return cms
    return cms


def merge_matches(matches: List[ConditionMatchingSuggestion]) -> Optional[ConditionMatchingSuggestion]:
    if not matches:
        return None
    elif len(matches) == 1:
        return matches[0]
    elif len(matches) > 1:
        if name_matches := [match for match in matches if match.alias_index is None]:
            if len(name_matches) == 1:
                return name_matches[0]

        if len(matches) == 2:
            # if we matched 2 terms, and one is the child of the other, just return the parent most item
            if is_descendant(terms={matches[0].terms[0]}, ancestors={matches[1].terms[0]}, check_levels=3):
                return matches[1]
            elif is_descendant(terms={matches[1].terms[0]}, ancestors={matches[0].terms[0]}, check_levels=3):
                return matches[0]

        # we had multiple matches and couldn't pick a best option
        suggestion = ConditionMatchingSuggestion()
        for match in matches:
            for term in match.terms:
                suggestion.add_term(term)
        suggestion.condition_multi_operation = MultiCondition.UNCERTAIN
        suggestion.add_message(ConditionMatchingMessage(severity="error", text="Text matched multiple terms"))
        suggestion.merged = True
        return suggestion


def find_local_term(match_text: SearchText, service: OntologyService) -> Optional[ConditionMatchingSuggestion]:
    q = list()
    # TODO, can we leverage phenotype matching?
    if match_text.prefix_terms:
        term_list = list(match_text.prefix_terms)
        if len(term_list) == 1 and len(term_list[0]) <= 4:
            term_str: str = term_list[0]
            # check array contains (and hope we don't have any mixed case aliases)
            q.append(Q(name__iexact=term_str) | Q(aliases__contains=[term_str.upper()]) | Q(
                aliases__contains=[term_str.lower()]))
        else:
            for term_str in term_list:
                if len(term_str) > 1 and not term_str.isnumeric():
                    # exclude numeric because the value might be stored as roman or arabic
                    # problem with icontains in aliases is it converts array list to a string, and then finds text in there
                    # so "hamper,laundry" would be returned for icontains="ham"
                    q.append(Q(name__icontains=term_str) | Q(aliases__icontains=term_str))

    matches = list()
    if q:
        qs = OntologyTerm.objects.filter(ontology_service=service).filter(reduce(
                operator.and_, q))
        for term in qs[0:200]:
            if not term.is_obsolete:
                if cms := search_text_to_suggestion(match_text, term):
                    matches.append(cms)

    return merge_matches(matches)


def search_suggestion(text: str) -> ConditionMatchingSuggestion:
    match_text = SearchText(text)
    if local_mondo := find_local_term(match_text, OntologyService.MONDO):
        return local_mondo

    try:
        # TODO ensure "text" is safe, it should already be normalised
        results = requests.get(
            f'https://api.monarchinitiative.org/api/search/entity/autocomplete/{text}', {
                "prefix": "MONDO",
                "rows": 10,
                "minimal_tokenizer": "false",
                "category": "disease"
            }).json().get("docs")

        matches: List[ConditionMatchingSuggestion] = list()
        for result in results:
            o_id = result.get('id')
            # result.get('label') gives the label as it's known by the search server
            term = OntologyTerm.get_or_stub(o_id)
            if cms := search_text_to_suggestion(match_text, term):
                matches.append(cms)
        if search_match := merge_matches(matches):
            return search_match
    except:
        print("Error searching server")

    if local_omim := find_local_term(match_text, OntologyService.OMIM):
        return local_omim

    return ConditionMatchingSuggestion()


def _is_descendat_ids(term_ids: Set[int], ancestors_ids: Set[int], seen_ids: Set[int], check_levels: int):
    # TODO move this to OntologyTerm class
    for term in term_ids:
        if term in ancestors_ids:
            return True
    if check_levels == 0:
        return False

    all_parent_terms = set()
    if term_ids:
        parent_qs = OntologyTermRelation.objects.filter(source_term__pk__in=term_ids,
                                                   relation=OntologyRelation.IS_A).values_list("dest_term",
                                                                                               flat=True)
        for parent in parent_qs:
            if parent not in seen_ids:
                all_parent_terms.add(parent)

    if all_parent_terms:
        seen_ids = seen_ids.union(all_parent_terms)
        return _is_descendat_ids(all_parent_terms, ancestors_ids, seen_ids, check_levels - 1)


def is_descendant(terms: Set[OntologyTerm], ancestors: Set[OntologyTerm], check_levels: int = 10):
    return _is_descendat_ids(set([term.id for term in terms]), set([term.id for term in ancestors]), set(), check_levels)


def condition_matching_suggestions(ct: ConditionText, ignore_existing=False) -> List[ConditionMatchingSuggestion]:
    suggestions = list()

    root_level = ct.root
    root_cms: Optional[ConditionMatchingSuggestion]

    root_cms = ConditionMatchingSuggestion(root_level, ignore_existing=ignore_existing)
    is_root_real: bool
    display_root_cms = root_cms
    if root_cms.terms:
        is_root_real = True
    else:
        root_cms = top_level_suggestion(ct.normalized_text)
        root_cms.condition_text_match = root_level
        if root_cms.ids_found_in_text:
            display_root_cms = root_cms
            is_root_real = True
        else:
            display_root_cms = root_cms
            display_root_cms.info_only = True
            is_root_real = False

    root_cms.validate()
    suggestions.append(display_root_cms)

    # filled in and gene level, exclude root as we take care of that before-hand
    filled_in: QuerySet
    filled_in = ct.conditiontextmatch_set.annotate(condition_xrefs_length=ArrayLength('condition_xrefs')).filter(Q(condition_xrefs_length__gt=0) | Q(parent=root_level)).exclude(gene_symbol=None).order_by('gene_symbol')
    root_level_mondo = set()
    root_level_terms = root_cms.terms
    root_level_mondo = set([term for term in root_level_terms if term.ontology_service == OntologyService.MONDO])

    for ctm in filled_in:
        if ctm.condition_xref_terms and not ignore_existing:
            cms = ConditionMatchingSuggestion(ctm)
            cms.validate()
            suggestions.append(cms)

        elif ctm.is_gene_level:  # should be the only other option
            # chances are we'll have some suggestions or warnings for gene level if we have root level
            # if we don't no foul, we just send down an empty context
            # and if we got rid of root level, might need to blank out gene level suggestions/warnings
            cms = ConditionMatchingSuggestion(condition_text_match=ctm, ignore_existing=ignore_existing)
            suggestions.append(cms)

            gene_symbol = ctm.gene_symbol
<<<<<<< HEAD
            if root_level_terms := root_cms.terms:  # uses suggestions and selected values

                if root_level_mondo := {term for term in root_level_terms if term.ontology_service == OntologyService.MONDO}:
                    gene_level_terms = set(OntologySnake.terms_for_gene_symbol(gene_symbol=gene_symbol, desired_ontology=OntologyService.MONDO).leafs())
                    matches_gene_level = set()
                    for gene_level in gene_level_terms:
                        if is_descendant({gene_level}, root_level_mondo, set()):
                            matches_gene_level.add(gene_level)

                    matches_gene_level_leafs = [term for term in matches_gene_level if term.is_leaf]
                    root_level_str = ', '.join([term.id for term in root_level_mondo])

                    if not matches_gene_level:
                        cms.add_message(ConditionMatchingMessage(severity="warning", text=f"{root_level_str} : Could not find relationship to {gene_symbol}"))
                    elif len(matches_gene_level) == 1:
                        term = list(matches_gene_level)[0]
                        if term in root_level_terms:
                            cms.add_message(ConditionMatchingMessage(severity="success",
                                                                     text=f"{term.id} : has a relationship to {gene_symbol.symbol}"))
                        else:
                            cms.add_message(ConditionMatchingMessage(severity="success",
                                                                     text=f"{term.id} : has a relationship to {gene_symbol.symbol}"))
                            cms.add_term(list(matches_gene_level)[0])  # not guaranteed to be a leaf, but no associations on child terms
                    elif len(matches_gene_level_leafs) == 1:
                        term = list(matches_gene_level_leafs)[0]
=======
            if root_level_mondo:
                gene_level_terms = OntologySnake.mondo_terms_for_gene_symbol(gene_symbol=gene_symbol)
                matches_gene_level = set()
                for gene_level in gene_level_terms:
                    if is_descendant({gene_level}, root_level_mondo):
                        matches_gene_level.add(gene_level)

                not_root_gene_terms = list()
                for term in matches_gene_level:
                    if term not in root_level_terms:
                        not_root_gene_terms.append(term)

                matches_gene_level_leafs = [term for term in matches_gene_level if term.is_leaf]
                root_level_str = ', '.join([term.id for term in root_level_mondo])

                if not matches_gene_level:
                    cms.add_message(ConditionMatchingMessage(severity="warning", text=f"{root_level_str} : Could not find association to {gene_symbol}"))
                elif len(matches_gene_level) == 1:
                    term = list(matches_gene_level)[0]
                    if term in root_level_terms:
>>>>>>> e08028f2
                        cms.add_message(ConditionMatchingMessage(severity="success",
                                                                 text=f"{term.id} : has a relationship to {gene_symbol.symbol}"))
                        if len(root_level_terms) != 1 and not root_cms.ids_found_in_text: # if multiple terms from root level
                            # just leave them the same (don't make a suggestion, just validate)
                            cms.add_term(term)
                    else:
                        cms.add_message(ConditionMatchingMessage(severity="success",
                                                             text=f"{term.id} : has a relationship to {gene_symbol.symbol}"))
                        cms.add_term(term)  # not guaranteed to be a leaf, but no associations on child terms
                elif len(matches_gene_level_leafs) == 1:
                    term = list(matches_gene_level_leafs)[0]
                    cms.add_message(ConditionMatchingMessage(severity="success",
                                                             text=f"{term.id} : has a relationship to {gene_symbol.symbol}"))
                    cms.add_term(matches_gene_level_leafs[0])
                    #for term in sorted(list(not_root_gene_terms), key=attrgetter("name")):
                    #    if term != matches_gene_level_leafs[0]:
                    #        cms.add_message(ConditionMatchingMessage(severity="info", text=f"{term.id} {term.name} is also associated to {gene_symbol}"))

                elif len(not_root_gene_terms) == 1:
                    term = not_root_gene_terms[0]
                    cms.add_term(term)
                    cms.add_message(ConditionMatchingMessage(severity="success",
                                                             text=f"{term.id} : has a relationship to {gene_symbol.symbol}"))
                else:
                    cms.add_message(ConditionMatchingMessage(severity="warning", text=f"{root_level_str} : Multiple descendants of this term are associated to {gene_symbol}"))
                    for term in sorted(list(not_root_gene_terms), key=attrgetter("name")):
                        cms.add_message(ConditionMatchingMessage(severity="info", text=f"{term.id} {term.name} is associated to {gene_symbol}"))

            else:
                # if not MONDO term, see if this term has a known relationship directly
                parent_term_missing_gene = list()
                parent_term_has_gene = list()
                for term in root_level_terms:
                    if not OntologySnake.has_gene_relationship(term, gene_symbol):
                        parent_term_missing_gene.append(term)
                    else:
                        parent_term_has_gene.append(term)

                for term in parent_term_missing_gene:
                    cms.add_message(ConditionMatchingMessage(severity="warning", text=f"{term.id} : no relationship on file to {gene_symbol.symbol}"))
                for term in parent_term_has_gene:
                    cms.add_message(ConditionMatchingMessage(severity="success",
                                                             text=f"{term.id} : has a relationship to {gene_symbol.symbol}"))

                if cms.terms == root_cms.terms and root_cms.ids_found_in_text:
                    cms.terms = []  # no need to duplicate when ids found in text

<<<<<<< HEAD
                if not cms.terms:
                    if root_cms.is_applied:
                        # if parent was applied, and all we have are warnings
                        # put them in the applied column not suggestion
                        cms.is_applied = True
                    else:
                        # if root was a suggestion, but we couldn't come up with a more specific suggestion
                        # suggest the root at each gene level anyway (along with any warnings we may have generated)
                        if not root_cms.ids_found_in_text:
                            cms.terms = root_cms.terms  # just copy parent term if couldn't use child term
                            for message in root_cms.messages:
                                cms.add_message(message)

=======
            if not cms.terms:
                if root_cms.is_applied:
                    # if parent was applied, and all we have are warnings
                    # put them in the applied column not suggestion
                    cms.is_applied = True
                else:
                    # if root was a suggestion, but we couldn't come up with a more specific suggestion
                    # suggest the root at each gene level anyway (along with any warnings we may have generated)
                    if not root_cms.ids_found_in_text and not root_cms.merged:
                        cms.terms = root_cms.terms  # just copy parent term if couldn't use child term
                        # for message in root_cms.messages:
                        #    cms.add_message(message)
                    pass
>>>>>>> e08028f2
    return suggestions<|MERGE_RESOLUTION|>--- conflicted
+++ resolved
@@ -474,7 +474,7 @@
 
     def as_json(self):
         user_json = None
-        if self.terms and self.is_applied:  # only report on user who filled in values
+        if self.terms and self.is_applied: # only report on user who filled in values
             if condition_text_match := self.condition_text_match:
                 if user := condition_text_match.last_edited_by:
                     user_json = {"username": user.username}
@@ -524,7 +524,7 @@
             if len(terms) > 1 and self.condition_multi_operation not in {MultiCondition.UNCERTAIN,
                                                                         MultiCondition.CO_OCCURRING}:
                 self.add_message(ConditionMatchingMessage(severity="error",
-                                                          text="Multiple terms provided, requires co-occurring/uncertain"))
+                                                         text="Multiple terms provided, requires co-occurring/uncertain"))
 
             if valid_terms := [term for term in terms if not term.is_stub]:
                 ontology_services: Set[str] = set()
@@ -532,7 +532,7 @@
                     ontology_services.add(term.ontology_service)
                 if len(ontology_services) > 1:
                     self.add_message(ConditionMatchingMessage(severity="error",
-                                                              text=f"Only one ontology type is supported per level, {' and '.join(ontology_services)} found"))
+                                                             text=f"Only one ontology type is supported per level, {' and '.join(ontology_services)} found"))
 
                 # validate that the terms have a known gene association if we're at gene level
                 if ctm := self.condition_text_match:
@@ -541,23 +541,16 @@
                         for term in valid_terms:
                             if not OntologySnake.has_gene_relationship(term, gene_symbol):
                                 self.add_message(ConditionMatchingMessage(severity="warning",
-<<<<<<< HEAD
-                                                                          text=f"{term.id} : no direct relationship on file to {gene_symbol.symbol}"))
-                            else:
-                                self.add_message(ConditionMatchingMessage(severity="success",
-                                                                          text=f"{term.id} : has a relationship to {gene_symbol.symbol}"))
-=======
                                                                          text=f"{term.id} : no direct association on file to {gene_symbol.symbol}"))
                             else:
                                 self.add_message(ConditionMatchingMessage(severity="success",
                                                                          text=f"{term.id} : is associated to {gene_symbol.symbol}"))
->>>>>>> e08028f2
 
             # validate that we have the terms being referenced (if we don't big chance that they're not valid)
             for term in terms:
                 if term.is_stub:
                     self.add_message(ConditionMatchingMessage(severity="warning",
-                                                              text=f"{term.id} : no copy of this term in our system"))
+                                                             text=f"{term.id} : no copy of this term in our system"))
                 elif term.is_obsolete:
                     self.add_message(
                         ConditionMatchingMessage(severity="error", text=f"{term.id} : is marked as obsolete"))
@@ -837,33 +830,6 @@
             suggestions.append(cms)
 
             gene_symbol = ctm.gene_symbol
-<<<<<<< HEAD
-            if root_level_terms := root_cms.terms:  # uses suggestions and selected values
-
-                if root_level_mondo := {term for term in root_level_terms if term.ontology_service == OntologyService.MONDO}:
-                    gene_level_terms = set(OntologySnake.terms_for_gene_symbol(gene_symbol=gene_symbol, desired_ontology=OntologyService.MONDO).leafs())
-                    matches_gene_level = set()
-                    for gene_level in gene_level_terms:
-                        if is_descendant({gene_level}, root_level_mondo, set()):
-                            matches_gene_level.add(gene_level)
-
-                    matches_gene_level_leafs = [term for term in matches_gene_level if term.is_leaf]
-                    root_level_str = ', '.join([term.id for term in root_level_mondo])
-
-                    if not matches_gene_level:
-                        cms.add_message(ConditionMatchingMessage(severity="warning", text=f"{root_level_str} : Could not find relationship to {gene_symbol}"))
-                    elif len(matches_gene_level) == 1:
-                        term = list(matches_gene_level)[0]
-                        if term in root_level_terms:
-                            cms.add_message(ConditionMatchingMessage(severity="success",
-                                                                     text=f"{term.id} : has a relationship to {gene_symbol.symbol}"))
-                        else:
-                            cms.add_message(ConditionMatchingMessage(severity="success",
-                                                                     text=f"{term.id} : has a relationship to {gene_symbol.symbol}"))
-                            cms.add_term(list(matches_gene_level)[0])  # not guaranteed to be a leaf, but no associations on child terms
-                    elif len(matches_gene_level_leafs) == 1:
-                        term = list(matches_gene_level_leafs)[0]
-=======
             if root_level_mondo:
                 gene_level_terms = OntologySnake.mondo_terms_for_gene_symbol(gene_symbol=gene_symbol)
                 matches_gene_level = set()
@@ -884,7 +850,6 @@
                 elif len(matches_gene_level) == 1:
                     term = list(matches_gene_level)[0]
                     if term in root_level_terms:
->>>>>>> e08028f2
                         cms.add_message(ConditionMatchingMessage(severity="success",
                                                                  text=f"{term.id} : has a relationship to {gene_symbol.symbol}"))
                         if len(root_level_terms) != 1 and not root_cms.ids_found_in_text: # if multiple terms from root level
@@ -932,21 +897,6 @@
                 if cms.terms == root_cms.terms and root_cms.ids_found_in_text:
                     cms.terms = []  # no need to duplicate when ids found in text
 
-<<<<<<< HEAD
-                if not cms.terms:
-                    if root_cms.is_applied:
-                        # if parent was applied, and all we have are warnings
-                        # put them in the applied column not suggestion
-                        cms.is_applied = True
-                    else:
-                        # if root was a suggestion, but we couldn't come up with a more specific suggestion
-                        # suggest the root at each gene level anyway (along with any warnings we may have generated)
-                        if not root_cms.ids_found_in_text:
-                            cms.terms = root_cms.terms  # just copy parent term if couldn't use child term
-                            for message in root_cms.messages:
-                                cms.add_message(message)
-
-=======
             if not cms.terms:
                 if root_cms.is_applied:
                     # if parent was applied, and all we have are warnings
@@ -960,5 +910,4 @@
                         # for message in root_cms.messages:
                         #    cms.add_message(message)
                     pass
->>>>>>> e08028f2
     return suggestions