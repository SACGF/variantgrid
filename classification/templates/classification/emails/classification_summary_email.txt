{% load static %}
{% load classification_tags %}
{% load english_tags %}
<<<<<<< HEAD
=======
{% load ui_menus %}
>>>>>>> 75722b84
Hello Shariant User,

You can login to Shariant here {% absolute_url 'classifications' %}

Below is a summary of your {% count data.lab_summaries 'lab' 'labs' %}:
{% for lab_summary in data.lab_summaries %}
** {{ lab_summary.lab.organization.name }} / {{ lab_summary.lab.name }} **
{% if lab_summary.last_imported_new_ago %}Last uploaded a new classification {{ lab_summary.last_imported_new_ago }} ago.{% else %}Has not yet uploaded its first classifications.{% endif %}
{{ lab_summary.discordance_report_summaries.summaries|length }} active discordances.
{% endfor %}
Thanks from the Shariant team.<|MERGE_RESOLUTION|>--- conflicted
+++ resolved
@@ -1,10 +1,7 @@
 {% load static %}
 {% load classification_tags %}
 {% load english_tags %}
-<<<<<<< HEAD
-=======
 {% load ui_menus %}
->>>>>>> 75722b84
 Hello Shariant User,
 
 You can login to Shariant here {% absolute_url 'classifications' %}
