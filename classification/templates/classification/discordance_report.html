{% extends "uicore/page/base.html" %}
{% load crispy_forms_tags %}
{% load static %}
{% load js_tags %}
{% load classification_tags %}
{% load ui_utils %}
{% load ui_help %}
{% load ui_menu_bars %}
{% block title %}Discordance Report{% endblock %}
{% block submenu %}{% menu_bar_classifications %}{% endblock submenu %}
{% block head %}
<script>
    function toggleUnable() {
        $('#discordance-reasons').slideToggle();
    }
    function diff() {
        window.open(`{% url 'classification_diff' %}?clinical_context={{clinical_context.id}}`, '_blank');
        return false;
    }
<<<<<<< HEAD
    function download() {
        window.open(`{% url 'discordance_export' report.id %}`, '_self');
        return false;
    }
=======
>>>>>>> 37bd0aec
    {% comment %}
    function reorgGroupings() {
        {% if use_allele_links %}
        window.location = `{% url 'view_allele' allele.id %}?edit_clinical_groupings=True`;
        {% else %}
        window.location = `{% url 'view_variant' preferred_variant.id %}?edit_clinical_groupings=True`;
        {% endif %}
    }
    {% endcomment %}
    function confirmUnable() {
        let reason = $(`input[name='continued_discordance_reason']:checked`).val();
        if (!reason) {
            window.alert('Please select the primary reason why concordance could not be reached.');
            return false;
        }
        return true;
    }
    $(document).ready(() => {
       Flags.instance.init({
           userId: '{{user.id}}',
           onClose: (params) => {
               if (params.addedOrClosedFlag) {
                   location.reload();
               }
           }
       });
    });
</script>
{% endblock %}
{% block content %}
    <div class="container">
        {% page_help title="Discordance Report" page_id='classification/discordance_report_help' %}

         <div class="card">
            <div class="card-header">
                <h5>Discordance</h5>
            </div>
             <div class="card-body">
                 {% labelled label="Resolution" %}
                     {% if report.resolution %}{{ report.resolution_text }}
                     {% else %}<span class="no-value">Ongoing : In Discordance</span>{% endif %}
                 {% endlabelled %}
                 {% labelled label="Allele" %}<a class="hover-link" href="{% url 'view_allele' allele.id %}">{{ allele.clingen_allele }}</a>{% endlabelled %}
                 {% comment %}
                 {% for va in allele.variant_alleles %}
                     {% labelled label=va.genome_build %}
                        <a class="hover-link variant-coordinate" href="{% url 'view_variant' va.variant_id %}">{{ va.variant }}</a>
                     {% endlabelled %}
                {% endfor %}
                {% endcomment %}
                {% labelled label="c.HGVS "|add:genome_build.name %}
                    {% for c_hgvs in c_hgvses %}<div>{% c_hgvs c_hgvs %}</div>{% endfor %}
                {% endlabelled %}
                {% labelled label="Variant Interpreted in Context of" %}{{ clinical_context }}{% endlabelled %}
                {% labelled label="Opened At" value_css="timestamp" %}{% timestamp report.report_started_date %}{% endlabelled %}
                {% labelled label="Closed At" value_css="timestamp" %}
                    {% if report.report_completed_date %}{% timestamp report.report_completed_date %}
                    {% else %}<span class="no-value">-</span>
                    {% endif %}
                {% endlabelled %}
                {% if report.report_closed_by %}
                    {% labelled label="Closed by" %}
                        <span class="username">{{ report.report_closed_by.username }}</span>
                    {% endlabelled %}
                {% endif %}
                {% labelled label="Initial Trigger for Discordance" %}{{ report.cause_text | default:"Unknown" }}{% endlabelled %}
                {% if report.resolved_text %}
                    {% labelled label="Final Trigger to end Discordance" %}{{ report.resolved_text }}{% endlabelled %}
                {% endif %}

                {% if report.continued_discordance_reason %}
                    {% labelled label="Reason for Continued Discordance" %}{{ report.get_continued_discordance_reason_display }}{% endlabelled %}
                {% endif %}
                {% if report.resolution == 'D' %}
                    {% labelled label="Continued Discordance Notes" %}
                        {% if report.continued_discordance_text %}<span class="textarea-readonly">{{ report.continued_discordance_text }}</span>{% else %}<span class="no-value">-</span>{% endif %}
                    {% endlabelled %}
                {% endif %}
             </div>
        </div>
    </div>

    <div class="container mt-4">
<<<<<<< HEAD
        {% classification_groups classifications title="Considered Classifications" %}
=======
        {% url 'discordance_export' report.id as download_link %}
        {% classification_groups classifications title="Classifications Considered" download_link=download_link %}
>>>>>>> 37bd0aec
        {% for nlc in no_longer_considered %}
            {% classification_groups nlc.classifications title=nlc.reason %}
        {% endfor %}
    </div>

    {% if provide_reopen %}

        <div class="container">
            <h4>Actions</h4>
            <div class="btn-toolbar">
                <form method="post">
                    {% csrf_token %}
                    <input type="hidden" name="action" value="reopen" />
                    <button class="btn btn-outline-primary">Re-open Discordance</button>
                </form>
            </div>
        </div>

    {% elif report.resolution is empty %}

        <div class="container">
            <h4>Actions</h4>
            <div class="btn-toolbar">
                <button type="button" class="btn btn-outline-danger" onclick="toggleUnable()">Unable to Resolve Discordance</button>
            </div>
            <div id="discordance-reasons" style="display:none">
                <form onsubmit="return confirmUnable()" method="post">
                    {% csrf_token %}
                    <input type="hidden" name="action" value="close" />
                    <div class="card mt-4">
                        <div class="card-header">Continued Discordance</div>
                        <div class="card-body">
                            <p>Only mark the report as "Unable to Resolve Discordance" after all other attempts to reach concordance have failed.</p>
                            Please select the primary reason why concordance could not be reached:
                            {% for reason in continued_discordance_reasons %}
                            <div class="form-check">
                                <label class="form-check-label" for="reason-{{ reason.key }}">
                                    <input class="form-check-input" type="radio" name="continued_discordance_reason" id="reason-{{ reason.key }}" value="{{ reason.key }}"/>
                                    {{ reason.label }}
                                </label>
                            </div>
                            {% endfor %}
                            <textarea class="form-control mt-2" name="continued_discordance_text" placeholder="Please enter any additional notes here."></textarea>
                        </div>
                        <div class="card-footer">
                            <button class="btn btn-danger">Confirm Unable to Resolve Discordance</button>
                        </div>
                    </div>
                </form>
            </div>
        </div>

    {% endif %}

    <div class="container mt-4">
        <h4>History for this Clinical Grouping</h4>
        <table class="table">
            <thead>
                <tr><th>Opened At</th><th>Closed At</th><th>Resolution</th></tr>
            </thead>
            <tbody>
            {% for old_report in all_reports %}
                <tr>
                    <td class="timestamp">
                        {% if old_report.pk == report.pk %}
                        {% timestamp old_report.report_started_date %}
                        {% elif old_report.pk %}
                        <a class="hover-link" href="{% url 'discordance_report' old_report.pk %}">{% timestamp old_report.report_started_date %}</a>
                        {% endif %}
                    </td>
                    <td class="timestamp">{% timestamp old_report.report_completed_date %}</td>
                    <td>{% if old_report.resolution %}{{ old_report.resolution_text }}{% else %}<span class="no-value">Ongoing : In Discordance</span>{% endif %}</td>
                </tr>
            {% endfor %}
            </tbody>
        </table>
    </div>
{% endblock content %}<|MERGE_RESOLUTION|>--- conflicted
+++ resolved
@@ -17,13 +17,6 @@
         window.open(`{% url 'classification_diff' %}?clinical_context={{clinical_context.id}}`, '_blank');
         return false;
     }
-<<<<<<< HEAD
-    function download() {
-        window.open(`{% url 'discordance_export' report.id %}`, '_self');
-        return false;
-    }
-=======
->>>>>>> 37bd0aec
     {% comment %}
     function reorgGroupings() {
         {% if use_allele_links %}
@@ -107,12 +100,8 @@
     </div>
 
     <div class="container mt-4">
-<<<<<<< HEAD
-        {% classification_groups classifications title="Considered Classifications" %}
-=======
         {% url 'discordance_export' report.id as download_link %}
         {% classification_groups classifications title="Classifications Considered" download_link=download_link %}
->>>>>>> 37bd0aec
         {% for nlc in no_longer_considered %}
             {% classification_groups nlc.classifications title=nlc.reason %}
         {% endfor %}
