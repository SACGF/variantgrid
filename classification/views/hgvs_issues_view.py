--- conflicted
+++ resolved
@@ -296,24 +296,6 @@
         if not self.is_valid:
             normal = "Invalid"
         else:
-<<<<<<< HEAD
-            normalised_c: Optional[CHGVS] = None
-            if "37" in self.imported_build():
-                normalised_c = self._chgvs_grch37
-            elif "38" in self.imported_build():
-                normalised_c = self._chgvs_grch38
-            else:
-                normal = "Invalid"
-
-            if normalised_c:
-                normal = ClassificationResolution.diff_description(self._chgvs_imported, normalised_c)
-
-        liftover = ClassificationResolution.diff_description(self._chgvs_grch37, self._chgvs_grch38)
-        if normal or liftover:
-            return f"{normal}#{liftover}"
-        else:
-            return ""
-=======
             if "37" in self.imported_build():
                 normalised_c = self._chgvs_grch37
                 lifted_over_c = self._chgvs_grch38
@@ -332,7 +314,6 @@
                 return f"{normal}#{liftover}"
             else:
                 return ""
->>>>>>> e7b2237c
 
 
 @user_passes_test(is_superuser)
@@ -371,11 +352,7 @@
             url = get_url_from_view_path(
                 reverse('view_classification', kwargs={'record_id': data[4]}),
             )
-<<<<<<< HEAD
-            # url = f"https://test.shariant.org.au/classification/classification/{data[4]}"
-=======
             # url = f"https://shariant.org.au/classification/classification/{data[4]}"
->>>>>>> e7b2237c
             return ClassificationResolution(
                 _imported_genome_build=data[0],
                 _chgvs_imported=data[1],
