from typing import Dict, Any, Optional, Iterable
from django.conf import settings
<<<<<<< HEAD
from django.db.models import QuerySet, When, Value, Case, IntegerField
from django.http import HttpResponse, StreamingHttpResponse, HttpRequest, QueryDict
=======
from django.db.models import QuerySet, When, Value, Case, IntegerField, Count
from django.http import HttpResponse, StreamingHttpResponse, HttpRequest
>>>>>>> 6ff2d609
from django.http.response import HttpResponseBase
from django.shortcuts import render, redirect, get_object_or_404
from django.urls import reverse
from django.utils.timezone import now
from pytz import timezone

from classification.enums import ShareLevel, SpecialEKeys
from classification.models import ClinVarExport, ClinVarExportBatch, ClinVarExportBatchStatus, \
    Classification, ClinVarReleaseStatus, EvidenceKeyMap, ClinVarExportStatus
from genes.hgvs import CHGVS
from library.cache import timed_cache
from library.django_utils import add_save_message, get_url_from_view_path
from library.utils import html_to_text, delimited_row
from snpdb.models import ClinVarKey, Lab, Allele
from snpdb.views.datatable_view import DatatableConfig, RichColumn, SortOrder
import json

from uicore.json.json_types import JsonDataType


@timed_cache(size_limit=30, ttl=60)
def allele_for(allele_id: int) -> Allele:
    return Allele.objects.select_related('clingen_allele').get(pk=allele_id)


class ClinVarExportBatchColumns(DatatableConfig):

    def render_status(self, row: Dict[str, Any]):
        return ClinVarExportBatchStatus(row['status']).label

    def __init__(self, request):
        super().__init__(request)

        self.expand_client_renderer = DatatableConfig._row_expand_ajax('clinvar_export_batch_detail',
                                                                       expected_height=120)
        self.rich_columns = [
            RichColumn("id", label="ID", orderable=True, default_sort=SortOrder.DESC),
            RichColumn("clinvar_key", label="ClinVar Key", orderable=True, enabled=False),
            RichColumn("created", client_renderer='TableFormat.timestamp', orderable=True),
            RichColumn("record_count", label="Records In Submission", orderable=True),
            RichColumn("status", renderer=self.render_status, orderable=True)
        ]

    def get_initial_query_params(self, clinvar_key: Optional[str] = None):
        clinvar_keys = ClinVarKey.clinvar_keys_for_user(self.user)
        if clinvar_key:
            clinvar_keys = clinvar_keys.filter(pk=clinvar_key)
        cve = ClinVarExportBatch.objects.filter(clinvar_key__in=clinvar_keys)
        return cve

    def get_initial_queryset(self):
        initial_qs = self.get_initial_query_params(
            clinvar_key=self.get_query_param('clinvar_key')
        )
        initial_qs = initial_qs.annotate(record_count=Count('clinvarexportsubmission'))
        return initial_qs


def clinvar_export_batch_detail(request, pk: int):
    clinvar_export_batch: ClinVarExportBatch = ClinVarExportBatch.objects.get(pk=pk)
    clinvar_export_batch.clinvar_key.check_user_can_access(request.user)
    submissions = clinvar_export_batch.clinvarexportsubmission_set.order_by('created')

    return render(request, 'classification/clinvar_export_batch_detail.html', {
        "batch": clinvar_export_batch,
        "submissions": submissions
    })


class ClinVarExportColumns(DatatableConfig[ClinVarExport]):

    def render_allele(self, row: Dict[str, Any]) -> str:
        allele = allele_for(row["clinvar_allele__allele"])
        return f"{allele:CA}"

    def render_c_hgvs(self, row: Dict[str, Any]) -> JsonDataType:
        if row["classification_based_on__classification__variant"]:
            genome_build = row["classification_based_on__published_evidence__genome_build__value"]
            c_hgvs_str: str
            if "h37" in genome_build:
                c_hgvs_str = row["classification_based_on__classification__chgvs_grch37"]
            else:
                c_hgvs_str = row["classification_based_on__classification__chgvs_grch38"]

            data: Dict[str, Any]
            c_hgvs = CHGVS(c_hgvs_str)
            if c_hgvs.raw_c != c_hgvs.full_c_hgvs:
                data = {
                    "genomeBuild": genome_build,
                    "transcript": c_hgvs.transcript,
                    "geneSymbol": c_hgvs.gene_symbol,
                    "variant": c_hgvs.raw_c,
                    # below row makes this link to the variant, but probably not desired action
                    # "variantId": row["classification_based_on__classification__variant"]
                }
            else:
                data = {"full": c_hgvs_str}

            if allele_id := row["clinvar_allele__allele"]:
                allele = allele_for(allele_id)
                data["allele"] = f"{allele:CA}"

            return data
        else:
            return None

    def __init__(self, request: HttpRequest):
        super().__init__(request)

        self.search_box_enabled = True
        self.expand_client_renderer = DatatableConfig._row_expand_ajax('clinvar_export_detail')
        self.rich_columns = [
            RichColumn("id", label="ID", orderable=True, default_sort=SortOrder.DESC),
            RichColumn(name="c_hgvs", label='Allele',
                       sort_keys=["classification_based_on__classification__chgvs_grch38"],
                       extra_columns=[
                           "clinvar_allele__allele",
                           "classification_based_on__classification__variant",
                           "classification_based_on__published_evidence__genome_build__value",
                           "classification_based_on__classification__chgvs_grch37",
                           "classification_based_on__classification__chgvs_grch38",
                       ],
                       renderer=self.render_c_hgvs, client_renderer='TableFormat.hgvs',
                       search=[
                           # "clinvar_allele__allele__clingen_allele__id",  # need a string
                           "classification_based_on__classification__chgvs_grch37",
                           "classification_based_on__classification__chgvs_grch38"
                       ]
                       ),
            RichColumn("condition",
                       label="Condition Umbrella",
                       client_renderer='VCTable.condition',
                       search=["condition__display_text"],
                       sort_keys=["condition__sort_text"]
                       ),
            RichColumn("status", label="Sync Status", client_renderer='renderStatus', sort_keys=["status_sort"],
                       orderable=True, search=False),
            RichColumn("release_status", label="Release Status", client_renderer='renderReleaseStatus', orderable=True,
                       search=False),
            RichColumn("scv", label="SCV", orderable=True),
        ]

    def get_initial_query_params(self, clinvar_key: Optional[str] = None, status: Optional[str] = None) -> QuerySet[ClinVarExport]:
        clinvar_keys = ClinVarKey.clinvar_keys_for_user(self.user)
        if clinvar_key:
            clinvar_keys = clinvar_keys.filter(pk=clinvar_key)

        cve = ClinVarExport.objects.filter(clinvar_allele__clinvar_key__in=clinvar_keys)
        if status:
            statuses = status.split(',')
            cve = cve.filter(status__in=statuses)

        return cve

    def get_initial_queryset(self) -> QuerySet[ClinVarExport]:
        initial_qs = self.get_initial_query_params(
            clinvar_key=self.get_query_param('clinvar_key'),
            status=self.get_query_param('status')
        )
        # add sorting for status so important changes show first
        whens = [
            When(status=ClinVarExportStatus.NEW_SUBMISSION, then=Value(1)),
            When(status=ClinVarExportStatus.CHANGES_PENDING, then=Value(2)),
            When(status=ClinVarExportStatus.UP_TO_DATE, then=Value(3)),
            When(status=ClinVarExportStatus.IN_ERROR, then=Value(4))
        ]
        case = Case(*whens, default=Value(0), output_field=IntegerField())
        initial_qs = initial_qs.annotate(status_sort=case)

        return initial_qs


def clinvar_export_review(request: HttpRequest, pk) -> HttpResponseBase:
    clinvar_export: ClinVarExport = ClinVarExport.objects.get(pk=pk)  # fixme get or 404
    clinvar_export.clinvar_allele.clinvar_key.check_user_can_access(request.user)

    if request.method == "POST":
        # noinspection PyTypeChecker
        post: QueryDict = request.POST
        clinvar_export.scv = post.get("scv") or ""
        if release_status_str := post.get("release_status"):
            clinvar_export.release_status = ClinVarReleaseStatus(release_status_str)
        clinvar_export.save()
        add_save_message(request, valid=True, name="ClinVarExport")
        return redirect(clinvar_export)

    return render(request, 'classification/clinvar_export.html', context={
        "clinvar_export": clinvar_export,
        "cm": clinvar_export.classification_based_on
    })


def clinvar_export_history(request: HttpRequest, pk) -> HttpResponseBase:
    clinvar_export: ClinVarExport = ClinVarExport.objects.get(pk=pk)
    clinvar_export.clinvar_allele.clinvar_key.check_user_can_access(request.user)

    history = clinvar_export.clinvarexportsubmission_set.order_by('-created')

    return render(request, 'classification/clinvar_export_history.html', context={
        'clinvar_export': clinvar_export,
        'history': history
    })


def clinvar_export_download(request: HttpRequest, clinvar_key: str) -> HttpResponseBase:
    clinvar_key: ClinVarKey = get_object_or_404(ClinVarKey, pk=clinvar_key)
    clinvar_key.check_user_can_access(request.user)

    def rows() -> Iterable[str]:
<<<<<<< HEAD
        yield delimited_row(
            ["ID", "URL", "Genome Build", "c.hgvs", "Clinical Significance", "Interpretation Summary", "Sync Status",
             "Release Status", "SCV"])
=======
        yield delimited_row(["ID", "URL", "Genome Build", "c.HGVS", "Condition Umbrella", "Clinical Significance", "Interpretation Summary", "Sync Status", "Release Status", "SCV"])
>>>>>>> 6ff2d609
        row: ClinVarExport
        clin_sig_e_key = EvidenceKeyMap.cached_key(SpecialEKeys.CLINICAL_SIGNIFICANCE)
        for row in ClinVarExport.objects.filter(clinvar_allele__clinvar_key=clinvar_key).order_by('-id'):
            genome_build: Optional[str] = None
            c_hgvs: Optional[str] = None
            condition_umbrella: Optional[str] = None
            interpretation_summary: Optional[str] = None
            clinical_significance: Optional[str] = None
            if classification_based_on := row.classification_based_on:
                genome_build_obj = classification_based_on.get_genome_build()
                genome_build = str(genome_build_obj)
                c_hgvs = classification_based_on.classification.get_c_hgvs(genome_build_obj)
                condition_umbrella = row.condition_resolved.as_plain_text
                interpretation_summary = html_to_text(classification_based_on.get(SpecialEKeys.INTERPRETATION_SUMMARY))
                clinical_significance = clin_sig_e_key.pretty_value(
                    classification_based_on.get(SpecialEKeys.CLINICAL_SIGNIFICANCE))

            url = get_url_from_view_path(row.get_absolute_url())
<<<<<<< HEAD
            yield delimited_row([row.id, url, genome_build or "", c_hgvs or "", clinical_significance or "",
                                 interpretation_summary or "", row.get_status_display(),
                                 row.get_release_status_display(), row.scv])
=======
            yield delimited_row([
                row.id, url,
                genome_build or "",
                c_hgvs or "",
                condition_umbrella or "",
                clinical_significance or "",
                interpretation_summary or "",
                row.get_status_display(),
                row.get_release_status_display(),
                row.scv])
>>>>>>> 6ff2d609
            pass

    date_str = now().astimezone(tz=timezone(settings.TIME_ZONE)).strftime("%Y-%m-%d")
    response = StreamingHttpResponse(rows(), content_type='text/csv')
    response['Content-Disposition'] = f'attachment; filename="export_batches_{date_str}.csv"'  # TODO  add in date
    return response


def clinvar_export_batch_download(request: HttpRequest, pk) -> HttpResponseBase:
    clinvar_export_batch: ClinVarExportBatch = ClinVarExportBatch.objects.get(pk=pk)
    clinvar_export_batch.clinvar_key.check_user_can_access(request.user)

    # code duplicated from admin, but don't feel this should go into models
    batch_json = clinvar_export_batch.to_json()
    batch_json_str = json.dumps(batch_json)
    response = HttpResponse(batch_json_str, content_type='application/json')
    response['Content-Disposition'] = f'attachment; filename=clinvar_export_preview_{clinvar_export_batch.pk}.json'
    return response


def clinvar_export_summary(request: HttpRequest, pk: Optional[str] = None) -> HttpResponseBase:
    clinvar_key: ClinVarKey
    if not pk:
        if clinvar_key := ClinVarKey.clinvar_keys_for_user(request.user).first():
            return redirect(reverse('clinvar_key_summary', kwargs={'pk': clinvar_key.pk}))
        else:
            # page has special support if no clinvar key is available to the user
            return render(request, 'classification/clinvar_key_summary_none.html')

    clinvar_key = get_object_or_404(ClinVarKey, pk=pk)
    clinvar_key.check_user_can_access(request.user)

    labs = Lab.objects.filter(clinvar_key=clinvar_key).order_by('name')
    missing_condition = Classification.objects.filter(withdrawn=False, lab__in=labs, share_level__in=ShareLevel.DISCORDANT_LEVEL_KEYS,
                                                      condition_resolution__isnull=True)

    export_columns = ClinVarExportColumns(request)
    export_batch_columns = ClinVarExportBatchColumns(request)

    return render(request, 'classification/clinvar_key_summary.html', {
        'all_keys': ClinVarKey.clinvar_keys_for_user(request.user),
        'clinvar_key': clinvar_key,
        'labs': labs,
        'missing_condition_count': missing_condition.count(),
        'export_columns': export_columns,
        'export_batch_columns': export_batch_columns,
        'count_records': export_columns.get_initial_query_params(clinvar_key=pk).count(),
        'count_batch': export_batch_columns.get_initial_query_params(clinvar_key=pk).count()
    })


def clinvar_export_detail(request: HttpRequest, pk: Optional[str] = None) -> HttpResponseBase:
    clinvar_export = get_object_or_404(ClinVarExport, pk=pk)
    clinvar_export.clinvar_allele.clinvar_key.check_user_can_access(request.user)

    interpretation_summary: Optional[str] = None
    if cm := clinvar_export.classification_based_on:
        if interpret_summary_html := cm.get(SpecialEKeys.INTERPRETATION_SUMMARY):
            interpretation_summary = html_to_text(interpret_summary_html)

    return render(request, 'classification/clinvar_export_detail.html', {
        'clinvar_export': clinvar_export,
        'classification': clinvar_export.classification_based_on,
        'interpretation_summary': interpretation_summary
    })<|MERGE_RESOLUTION|>--- conflicted
+++ resolved
@@ -1,12 +1,7 @@
 from typing import Dict, Any, Optional, Iterable
 from django.conf import settings
-<<<<<<< HEAD
-from django.db.models import QuerySet, When, Value, Case, IntegerField
-from django.http import HttpResponse, StreamingHttpResponse, HttpRequest, QueryDict
-=======
 from django.db.models import QuerySet, When, Value, Case, IntegerField, Count
 from django.http import HttpResponse, StreamingHttpResponse, HttpRequest
->>>>>>> 6ff2d609
 from django.http.response import HttpResponseBase
 from django.shortcuts import render, redirect, get_object_or_404
 from django.urls import reverse
@@ -40,8 +35,7 @@
     def __init__(self, request):
         super().__init__(request)
 
-        self.expand_client_renderer = DatatableConfig._row_expand_ajax('clinvar_export_batch_detail',
-                                                                       expected_height=120)
+        self.expand_client_renderer = DatatableConfig._row_expand_ajax('clinvar_export_batch_detail', expected_height=120)
         self.rich_columns = [
             RichColumn("id", label="ID", orderable=True, default_sort=SortOrder.DESC),
             RichColumn("clinvar_key", label="ClinVar Key", orderable=True, enabled=False),
@@ -121,31 +115,29 @@
         self.rich_columns = [
             RichColumn("id", label="ID", orderable=True, default_sort=SortOrder.DESC),
             RichColumn(name="c_hgvs", label='Allele',
-                       sort_keys=["classification_based_on__classification__chgvs_grch38"],
-                       extra_columns=[
-                           "clinvar_allele__allele",
-                           "classification_based_on__classification__variant",
-                           "classification_based_on__published_evidence__genome_build__value",
-                           "classification_based_on__classification__chgvs_grch37",
-                           "classification_based_on__classification__chgvs_grch38",
-                       ],
-                       renderer=self.render_c_hgvs, client_renderer='TableFormat.hgvs',
-                       search=[
-                           # "clinvar_allele__allele__clingen_allele__id",  # need a string
-                           "classification_based_on__classification__chgvs_grch37",
-                           "classification_based_on__classification__chgvs_grch38"
-                       ]
-                       ),
+                    sort_keys=["classification_based_on__classification__chgvs_grch38"],
+                    extra_columns=[
+                        "clinvar_allele__allele",
+                        "classification_based_on__classification__variant",
+                        "classification_based_on__published_evidence__genome_build__value",
+                        "classification_based_on__classification__chgvs_grch37",
+                        "classification_based_on__classification__chgvs_grch38",
+                    ],
+                    renderer=self.render_c_hgvs, client_renderer='TableFormat.hgvs',
+                    search=[
+                        # "clinvar_allele__allele__clingen_allele__id",  # need a string
+                        "classification_based_on__classification__chgvs_grch37",
+                        "classification_based_on__classification__chgvs_grch38"
+                    ]
+            ),
             RichColumn("condition",
                        label="Condition Umbrella",
                        client_renderer='VCTable.condition',
                        search=["condition__display_text"],
                        sort_keys=["condition__sort_text"]
-                       ),
-            RichColumn("status", label="Sync Status", client_renderer='renderStatus', sort_keys=["status_sort"],
-                       orderable=True, search=False),
-            RichColumn("release_status", label="Release Status", client_renderer='renderReleaseStatus', orderable=True,
-                       search=False),
+            ),
+            RichColumn("status", label="Sync Status", client_renderer='renderStatus', sort_keys=["status_sort"], orderable=True, search=False),
+            RichColumn("release_status", label="Release Status", client_renderer='renderReleaseStatus', orderable=True, search=False),
             RichColumn("scv", label="SCV", orderable=True),
         ]
 
@@ -184,10 +176,8 @@
     clinvar_export.clinvar_allele.clinvar_key.check_user_can_access(request.user)
 
     if request.method == "POST":
-        # noinspection PyTypeChecker
-        post: QueryDict = request.POST
-        clinvar_export.scv = post.get("scv") or ""
-        if release_status_str := post.get("release_status"):
+        clinvar_export.scv = request.POST.get("scv") or ""
+        if release_status_str := request.POST.get("release_status"):
             clinvar_export.release_status = ClinVarReleaseStatus(release_status_str)
         clinvar_export.save()
         add_save_message(request, valid=True, name="ClinVarExport")
@@ -216,13 +206,7 @@
     clinvar_key.check_user_can_access(request.user)
 
     def rows() -> Iterable[str]:
-<<<<<<< HEAD
-        yield delimited_row(
-            ["ID", "URL", "Genome Build", "c.hgvs", "Clinical Significance", "Interpretation Summary", "Sync Status",
-             "Release Status", "SCV"])
-=======
         yield delimited_row(["ID", "URL", "Genome Build", "c.HGVS", "Condition Umbrella", "Clinical Significance", "Interpretation Summary", "Sync Status", "Release Status", "SCV"])
->>>>>>> 6ff2d609
         row: ClinVarExport
         clin_sig_e_key = EvidenceKeyMap.cached_key(SpecialEKeys.CLINICAL_SIGNIFICANCE)
         for row in ClinVarExport.objects.filter(clinvar_allele__clinvar_key=clinvar_key).order_by('-id'):
@@ -237,15 +221,9 @@
                 c_hgvs = classification_based_on.classification.get_c_hgvs(genome_build_obj)
                 condition_umbrella = row.condition_resolved.as_plain_text
                 interpretation_summary = html_to_text(classification_based_on.get(SpecialEKeys.INTERPRETATION_SUMMARY))
-                clinical_significance = clin_sig_e_key.pretty_value(
-                    classification_based_on.get(SpecialEKeys.CLINICAL_SIGNIFICANCE))
+                clinical_significance = clin_sig_e_key.pretty_value(classification_based_on.get(SpecialEKeys.CLINICAL_SIGNIFICANCE))
 
             url = get_url_from_view_path(row.get_absolute_url())
-<<<<<<< HEAD
-            yield delimited_row([row.id, url, genome_build or "", c_hgvs or "", clinical_significance or "",
-                                 interpretation_summary or "", row.get_status_display(),
-                                 row.get_release_status_display(), row.scv])
-=======
             yield delimited_row([
                 row.id, url,
                 genome_build or "",
@@ -256,7 +234,6 @@
                 row.get_status_display(),
                 row.get_release_status_display(),
                 row.scv])
->>>>>>> 6ff2d609
             pass
 
     date_str = now().astimezone(tz=timezone(settings.TIME_ZONE)).strftime("%Y-%m-%d")
@@ -290,8 +267,7 @@
     clinvar_key.check_user_can_access(request.user)
 
     labs = Lab.objects.filter(clinvar_key=clinvar_key).order_by('name')
-    missing_condition = Classification.objects.filter(withdrawn=False, lab__in=labs, share_level__in=ShareLevel.DISCORDANT_LEVEL_KEYS,
-                                                      condition_resolution__isnull=True)
+    missing_condition = Classification.objects.filter(withdrawn=False, lab__in=labs, share_level__in=ShareLevel.DISCORDANT_LEVEL_KEYS, condition_resolution__isnull=True)
 
     export_columns = ClinVarExportColumns(request)
     export_batch_columns = ClinVarExportBatchColumns(request)
