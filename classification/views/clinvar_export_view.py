--- conflicted
+++ resolved
@@ -111,16 +111,6 @@
                 return qs.filter(Q(pk__in=submissions) | Q(pk=batch_id))
 
             # if searcing a ClinGenAlleleID
-<<<<<<< HEAD
-            elif search_string.startswith("CA"):
-                clingen_number_str = search_string[2:]
-                if clingen_number := int(clingen_number_str): # if user is just typing 0s, don't filter anything yet
-                    return qs.annotate(
-                        clingen_allele_id_str=(Cast('clinvar_allele__allele__clingen_allele_id', output_field=TextField()))
-                    ).filter(clingen_allele_id_str__startswith=str(clingen_number))
-                else:
-                    return qs
-=======
             elif search_string.upper().startswith("CA"):
                 clingen_number_str = search_string[2:]
                 # make sure we're actually searching on a number and not "cat disease"
@@ -131,7 +121,6 @@
                         ).filter(clingen_allele_id_str__startswith=str(clingen_number))
                     else:
                         return qs
->>>>>>> b27ce6ca
         except ValueError:
             pass
 
