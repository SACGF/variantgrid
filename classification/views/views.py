--- conflicted
+++ resolved
@@ -145,21 +145,12 @@
     for ft in flag_types:
         flag_type_json.append({'id': ft.pk, 'label': ft.label, 'description': ft.description})
 
-    if settings.VARIANT_CLASSIFICATION_GRID_MULTI_LAB_FILTER:
-        lab_form = LabMultiSelectForm()
-    else:
-        lab_form = LabSelectForm()
-
     context = {
         "can_create_classification": Classification.can_create_via_web_form(request.user),
         "flag_types": flag_type_json,
         "gene_form": GeneSymbolForm(),
         "user_form": UserSelectForm(),
-<<<<<<< HEAD
-        "lab_form": lab_form,
-=======
         "lab_form": LabSelectForm(),
->>>>>>> 450b808f
         "allele_origin_form": ClassificationAlleleOriginForm(),
         "labs": Lab.valid_labs_qs(request.user),
         "search_and_classify_form": search_and_classify_form,
