--- conflicted
+++ resolved
@@ -8,10 +8,7 @@
 from classification.models import ImportedAlleleInfo
 from genes.hgvs import HGVSMatcher, HGVSConverterType
 from genes.models import TranscriptVersion, TranscriptParts
-<<<<<<< HEAD
-=======
 from library.django_utils import get_url_from_view_path
->>>>>>> f299521a
 from library.utils import ExportRow, export_column, delimited_row
 from snpdb.models import Variant, GenomeBuild, VariantCoordinate
 
@@ -111,11 +108,7 @@
 @dataclass
 class ChgvsDiff(ExportRow):
 
-<<<<<<< HEAD
-    imported_c_hgvs: str
-=======
     imported_allele_info: ImportedAlleleInfo
->>>>>>> f299521a
     provided: HgvsSummary
     resolved: HgvsSummary
     updated: HgvsSummary
@@ -128,13 +121,10 @@
             return True
         return False
 
-<<<<<<< HEAD
-=======
     @export_column("$site_name URL")
     def _allele_id(self):
         return get_url_from_view_path(self.imported_allele_info.get_absolute_url())
 
->>>>>>> f299521a
     @export_column()
     def variant_change(self):
         return VariantChange.change_for(self.resolved.variant_coordinate, self.updated.variant_coordinate)
@@ -145,11 +135,7 @@
 
     @export_column()
     def _imported_c_hgvs(self):
-<<<<<<< HEAD
-        return self.imported_c_hgvs
-=======
         return self.imported_allele_info.imported_c_hgvs
->>>>>>> f299521a
 
     @export_column("provided", sub_data=HgvsSummary)
     def _provided(self):
@@ -203,11 +189,7 @@
                 resolved = HgvsSummary()
                 updated = HgvsSummary()
                 diff = ChgvsDiff(
-<<<<<<< HEAD
-                    imported_c_hgvs=imported_c_hgvs,
-=======
                     imported_allele_info=iai,
->>>>>>> f299521a
                     provided=provided,
                     resolved=resolved,
                     updated=updated
