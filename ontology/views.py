--- conflicted
+++ resolved
@@ -19,13 +19,6 @@
             if term.ontology_service != OntologyService.HGNC:
                 gene_relationships = OntologySnake.snake_from(term=term, to_ontology=OntologyService.HGNC)
 
-<<<<<<< HEAD
-            all_relationships: List[OntologyTermRelation] = OntologyTermRelation.relations_of(term)
-            family_relationships = [relationship for relationship in all_relationships if relationship.relation == OntologyRelation.IS_A]
-            regular_relationshiops = [relationship for relationship in all_relationships if relationship.relation != OntologyRelation.IS_A]
-            parent_relationships = [relationship for relationship in family_relationships if relationship.source_term == term]
-            child_relationships = [relationship for relationship in family_relationships if relationship.dest_term == term]
-=======
             all_relationships:List[OntologyTermRelation] = OntologyTermRelation.relations_of(term)
             regular_relationships = list()
             parent_relationships = list()
@@ -38,7 +31,6 @@
                         child_relationships.append(relationship)
                 else:
                     regular_relationships.append(relationship)
->>>>>>> e08028f2
 
             return {
                 "term": term,
