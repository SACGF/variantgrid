import enum
from collections import defaultdict
from dataclasses import dataclass
from datetime import timedelta, datetime
from typing import Optional, Dict, Any, List

from django.utils import timezone
from lazy import lazy
from model_utils.models import now

from genes.models import GeneSymbol
from ontology.models import OntologyTermRelation, OntologyTerm, OntologyImport


class OntologyBuilderDataUpToDateException(Exception):
    pass


@dataclass
class OperationCounter:
    inserts = 0
    updates = 0
    deletes = 0

    def count_op(self, created: bool):
        if created:
            self.inserts += 1
            return self.inserts
        self.updates += 1
        return self.updates

    def __str__(self) -> str:
        return f"Inserts {self.inserts}, Updates {self.updates}, Stale {self.deletes}"


class OntologyBuilder:
    """
    Not the most efficient way of getting data in (no bulk inserts are used)
    But simplest way to update existing values and create new ones
    """
    class CreatedState(enum.IntEnum):
        """
        Bit overkill but returning a boolean from a few methods results in unclear
        """
        STUB = 1
        DETAILED = 2

    def __init__(self, filename: str, context: str, import_source: str, processor_version: int = 1, force_update: bool = False):
        """
        :filename: Name of the resource used, only used for logging purposes
        :context: In what context are we inserting records (e.g. full file context, or partial panel app)
        :ontology_service: Service that sources this data, but import is not restricted to this service
        :force_update: If true, the ensure methods don't raise exceptions
        """
        self.start = datetime.now()
        self.duration = None
        self.filename = filename if ':' in filename else filename.split("/")[-1]
        self.import_source = import_source
        self.context = context
        self.processor_version = processor_version
        self.data_hash = None
        self.force_update = force_update

        self.previous_import: Optional[OntologyImport] = OntologyImport.objects.filter(import_source=import_source, context=context, completed=True).order_by('-modified').first()
        if self.previous_import and self.previous_import.processor_version != self.processor_version:
            self.previous_import = None  # if previous import was done with an older version of the import code, don't count it

        self.total_count = 0
        self.counters: Dict[Any, OperationCounter] = defaultdict(OperationCounter)
        self.created_cache: Dict[str, int] = dict()
        self.gene_symbols: Dict[str, GeneSymbol] = dict()
        for gene_symbol in GeneSymbol.objects.all():
            self.gene_symbols[gene_symbol.symbol] = gene_symbol

    def ensure_old(self, max_age: timedelta):
        """
        Raises OntologyBuilderDataUpToDateException if data is up to date
        """
        if self.previous_import:
            if not self.force_update and self.previous_import.processed_date > datetime.now(tz=timezone.get_default_timezone()) - max_age:
                raise OntologyBuilderDataUpToDateException()

    def ensure_hash_changed(self, data_hash: str):
        self.data_hash = data_hash
        if not self.force_update and self.previous_import and self.previous_import.hash == data_hash:
            self.previous_import.processed_date = now
            self.previous_import.save()
            raise OntologyBuilderDataUpToDateException()

    def complete(self, purge_old_relationships=True, purge_old_terms=False):
        """
        :purge_old If True will mark OntologyTermGeneRelations not included in this import (but included in a previous import
        with the same context and ontology service) as deleted
        Will also complain about other records not included in this import but wont delete them
        """
        old_imports = set(OntologyImport.objects.filter(context=self.context, import_source=self.import_source).values_list("pk", flat=True))
        if self._ontology_import.pk in old_imports:
            old_imports.remove(self._ontology_import.pk)

        for model in [OntologyTermRelation, OntologyTerm]:

            olds = model.objects.filter(from_import__in=old_imports)
            for old in olds[0:3]:
                print(f"This appears stale: {old}")

            count = olds.count()
            self.counters[model].deletes += count
            if (model == OntologyTermRelation and purge_old_relationships) or \
                    (model == OntologyTerm and purge_old_terms):  # we only delete relations, assume terms are going to persist forever or at work be marked deprecated
                if count:
                    print(f"Deleting {count} stale {model}")
                    olds.delete()

        self._ontology_import.completed = True
        self._ontology_import.save()

    def report(self):
        self.duration = datetime.now() - self.start
        print(f"Time taken {self.duration}")
        for model, counter in self.counters.items():
            print(f"{model} - {counter}")

    @lazy
    def _ontology_import(self) -> OntologyImport:
        return OntologyImport.objects.create(
            import_source=self.import_source,
            context=self.context,
            filename=self.filename,
            processed_date=now,
            processor_version=self.processor_version,
            hash=self.data_hash)

    def _count(self, model, created: bool):
        self.counters[model].count_op(created)
        self.total_count += 1
        if self.total_count % 1000 == 0:
            print(f"Handled {self.total_count} records")

    def _add_term_stub(self, term_id: str):
        """
        Used internally to ensure relationships can link to existing terms
        """
        if term_id in self.created_cache:
            return term_id
        parts = term_id.split(":")
        ontology_service = parts[0]
        ontology_index = int(parts[1])

        OntologyTerm.objects.get_or_create(
            id=term_id,
            ontology_service=ontology_service,
            index=ontology_index,
            defaults={"from_import": self._ontology_import}
        )
        self.created_cache[term_id] = OntologyBuilder.CreatedState.STUB
        return term_id

    def add_term(self,
                 term_id: str,
                 name: str,
                 definition: Optional[str],
                 extra: Optional[Dict] = None,
                 aliases: Optional[List[str]] = None,
                 primary_source: bool = True):

        if self.created_cache.get(term_id) == OntologyBuilder.CreatedState.DETAILED:
            return

        term_id = term_id.replace("_", ":")
        if not primary_source:
            if existing := OntologyTerm.objects.filter(id=term_id).first():
                existing_import = existing.from_import
                if existing_import.context != self.context or existing_import.import_source != self.import_source:
                    # record was imported by a different process, so leave it alone
                    # e.g. it was imported via an OMIM import but we're just referencing a stub value
                    # now from a MONDO import.
                    self.created_cache[term_id] = OntologyBuilder.CreatedState.DETAILED
                    return

        if aliases:
            # want to maintain order (so don't convert to a set)
            unique_aliases = list()
            for alias in aliases:
<<<<<<< HEAD
                if alias not in unique_aliases:
=======
                if alias not in unique_aliases and alias != name:
>>>>>>> d4a11cf5
                    unique_aliases.append(alias)
            aliases = unique_aliases

        parts = term_id.split(":")
        ontology_service = parts[0]
        ontology_index = int(parts[1])

        defaults = {
            "ontology_service": ontology_service,
            "index": ontology_index,
            "from_import": self._ontology_import
        }
        # if primary source of data, overwrite existing record
        # otherwise, only fill in provided data
        if name or primary_source:
            defaults["name"] = name
        if definition or primary_source:
            defaults["definition"] = definition
        if extra is not None or primary_source:
            defaults["extra"] = extra
        if aliases is not None or primary_source:
            defaults["aliases"] = aliases or list()

        term, created = OntologyTerm.objects.update_or_create(
            id=term_id,
            defaults=defaults
        )
        self._count(OntologyTerm, created)
        self.created_cache[term_id] = OntologyBuilder.CreatedState.DETAILED
        return term

    def add_ontology_relation(self, source_term_id: str, dest_term_id: str, relation: str, extra: Dict = None):
        self._add_term_stub(source_term_id)
        self._add_term_stub(dest_term_id)

        defaults = {
            "from_import": self._ontology_import
        }
        if extra is not None:
            defaults["extra"] = extra

        relation, created = OntologyTermRelation.objects.update_or_create(
            source_term_id=source_term_id,
            dest_term_id=dest_term_id,
            relation=relation,
            defaults=defaults
        )
        self._count(OntologyTermRelation, created)
        return relation<|MERGE_RESOLUTION|>--- conflicted
+++ resolved
@@ -181,11 +181,7 @@
             # want to maintain order (so don't convert to a set)
             unique_aliases = list()
             for alias in aliases:
-<<<<<<< HEAD
-                if alias not in unique_aliases:
-=======
                 if alias not in unique_aliases and alias != name:
->>>>>>> d4a11cf5
                     unique_aliases.append(alias)
             aliases = unique_aliases
 
